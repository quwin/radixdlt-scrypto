use radix_engine::ledger::*;
use radix_engine::model::extract_package;
use radix_engine::transaction::*;
use radix_engine::wasm::default_wasm_engine;
use scrypto::call_data;
use scrypto::prelude::*;

#[test]
fn test_process_and_transaction() {
<<<<<<< HEAD
    let mut substate_store = InMemorySubstateStore::new();
    let mut wasm_engine = default_wasm_engine();
    let mut executor = TransactionExecutor::new(&mut substate_store, &mut wasm_engine, true);
    let package_address = executor
        .publish_package(Package::new(compile_package!(format!(
            "./tests/{}",
            "core"
        ))))
        .unwrap();
=======
    let mut ledger = InMemorySubstateStore::with_bootstrap();
    let mut executor = TransactionExecutor::new(&mut ledger, true);
    let package = extract_package(compile_package!(format!("./tests/{}", "core"))).unwrap();
    let package_address = executor.publish_package(package).unwrap();
>>>>>>> 837c87c1

    let transaction1 = TransactionBuilder::new()
        .call_function(package_address, "CoreTest", call_data![query()])
        .build(executor.get_nonce([]))
        .sign([]);
    let receipt1 = executor.validate_and_execute(&transaction1).unwrap();
    receipt1.result.expect("Should be okay.");
}

#[test]
fn test_call() {
    let mut substate_store = InMemorySubstateStore::new();
    let mut wasm_engine = default_wasm_engine();
    let mut executor = TransactionExecutor::new(&mut substate_store, &mut wasm_engine, true);
    let (_, _, account) = executor.new_account();
    let package = extract_package(compile_package!(format!("./tests/{}", "core"))).unwrap();
    let package_address = executor.publish_package(package).unwrap();

    let transaction = TransactionBuilder::new()
        .call_function(package_address, "MoveTest", call_data![move_bucket()])
        .call_function(package_address, "MoveTest", call_data![move_proof()])
        .call_method_with_all_resources(account, "deposit_batch")
        .build(executor.get_nonce([]))
        .sign([]);
    let receipt = executor.validate_and_execute(&transaction).unwrap();
    receipt.result.expect("Should be okay.");
}<|MERGE_RESOLUTION|>--- conflicted
+++ resolved
@@ -7,22 +7,11 @@
 
 #[test]
 fn test_process_and_transaction() {
-<<<<<<< HEAD
     let mut substate_store = InMemorySubstateStore::new();
     let mut wasm_engine = default_wasm_engine();
     let mut executor = TransactionExecutor::new(&mut substate_store, &mut wasm_engine, true);
-    let package_address = executor
-        .publish_package(Package::new(compile_package!(format!(
-            "./tests/{}",
-            "core"
-        ))))
-        .unwrap();
-=======
-    let mut ledger = InMemorySubstateStore::with_bootstrap();
-    let mut executor = TransactionExecutor::new(&mut ledger, true);
     let package = extract_package(compile_package!(format!("./tests/{}", "core"))).unwrap();
     let package_address = executor.publish_package(package).unwrap();
->>>>>>> 837c87c1
 
     let transaction1 = TransactionBuilder::new()
         .call_function(package_address, "CoreTest", call_data![query()])
