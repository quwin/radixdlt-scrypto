#[rustfmt::skip]
pub mod test_runner;

use crate::test_runner::TestRunner;
use radix_engine::engine::RuntimeError;
use scrypto::engine::types::{StoredValueId, ValueId};
use scrypto::prelude::*;
use scrypto::to_struct;
use transaction::builder::ManifestBuilder;

#[test]
fn non_existent_vault_in_component_creation_should_fail() {
    // Arrange
    let mut test_runner = TestRunner::new(true);
    let package_address = test_runner.extract_and_publish_package("vault");

    // Act
    let manifest = ManifestBuilder::new()
        .call_function(
            package_address,
            "NonExistentVault",
            "create_component_with_non_existent_vault",
            to_struct!(),
        )
        .build();
    let receipt = test_runner.execute_manifest(manifest, vec![]);

    // Assert
    receipt.expect_err(|e| {
        matches!(
            e,
            RuntimeError::ValueNotFound(ValueId::Stored(StoredValueId::VaultId(_)))
        )
    });
}

#[test]
fn non_existent_vault_in_committed_component_should_fail() {
    // Arrange
    let mut test_runner = TestRunner::new(true);
    let package_address = test_runner.extract_and_publish_package("vault");
    let manifest = ManifestBuilder::new()
        .call_function(package_address, "NonExistentVault", "new", to_struct!())
        .build();
    let receipt = test_runner.execute_manifest(manifest, vec![]);
    let component_address = receipt.new_component_addresses[0];

    // Act
    let manifest = ManifestBuilder::new()
        .call_method(component_address, "create_non_existent_vault", to_struct!())
        .build();
    let receipt = test_runner.execute_manifest(manifest, vec![]);

    // Assert
    receipt.expect_err(|e| {
        matches!(
            e,
            RuntimeError::ValueNotFound(ValueId::Stored(StoredValueId::VaultId(_)))
        )
    });
}

#[test]
fn non_existent_vault_in_key_value_store_creation_should_fail() {
    // Arrange
    let mut test_runner = TestRunner::new(true);
    let package_address = test_runner.extract_and_publish_package("vault");

    // Act
    let manifest = ManifestBuilder::new()
        .call_function(
            package_address,
            "NonExistentVault",
            "create_key_value_store_with_non_existent_vault",
            to_struct!(),
        )
        .build();
    let receipt = test_runner.execute_manifest(manifest, vec![]);

    // Assert
    receipt.expect_err(|e| {
        matches!(
            e,
            RuntimeError::ValueNotFound(ValueId::Stored(StoredValueId::VaultId(_)))
        )
    });
}

#[test]
fn non_existent_vault_in_committed_key_value_store_should_fail() {
    // Arrange
    let mut test_runner = TestRunner::new(true);
    let package_address = test_runner.extract_and_publish_package("vault");
    let manifest = ManifestBuilder::new()
        .call_function(package_address, "NonExistentVault", "new", to_struct!())
        .build();
    let receipt = test_runner.execute_manifest(manifest, vec![]);
    let component_address = receipt.new_component_addresses[0];

    // Act
    let manifest = ManifestBuilder::new()
        .call_method(
            component_address,
            "create_non_existent_vault_in_key_value_store",
            to_struct!(),
        )
        .build();
    let receipt = test_runner.execute_manifest(manifest, vec![]);

    // Assert
<<<<<<< HEAD
    receipt.expect_err(|e| {
        matches!(
            e,
            RuntimeError::ValueNotFound(ValueId::Stored(StoredValueId::VaultId(_)))
        )
=======
    receipt.expect_err(|e| {
        matches!(
            e,
            RuntimeError::ValueNotFound(ValueId::Stored(StoredValueId::VaultId(_)))
        )
    });
}

#[test]
fn dangling_vault_should_fail() {
    // Arrange
    let mut test_runner = TestRunner::new(true);
    let package_address = test_runner.extract_and_publish_package("vault");

    // Act
    let manifest = ManifestBuilder::new()
        .call_function(package_address, "VaultTest", "dangling_vault", to_struct!())
        .build();
    let receipt = test_runner.execute_manifest(manifest, vec![]);

    // Assert
    let resource_address = receipt.new_resource_addresses[0].clone();
    receipt.expect_err(|e| {
        if let RuntimeError::ResourceCheckFailure(ResourceFailure::Resource(addr)) = e {
            addr.eq(&resource_address)
        } else {
            false
        }
>>>>>>> 23171a01
    });
}

#[test]
fn create_mutable_vault_into_map() {
    // Arrange
    let mut test_runner = TestRunner::new(true);
    let package_address = test_runner.extract_and_publish_package("vault");

    // Act
    let manifest = ManifestBuilder::new()
        .call_function(
            package_address,
            "VaultTest",
            "new_vault_into_map",
            to_struct!(),
        )
        .build();
    let receipt = test_runner.execute_manifest(manifest, vec![]);

    // Assert
    receipt.expect_success();
}

#[test]
fn invalid_double_ownership_of_vault() {
    // Arrange
    let mut test_runner = TestRunner::new(true);
    let package_address = test_runner.extract_and_publish_package("vault");

    // Act
    let manifest = ManifestBuilder::new()
        .call_function(
            package_address,
            "VaultTest",
            "invalid_double_ownership_of_vault",
            to_struct!(),
        )
        .build();
    let receipt = test_runner.execute_manifest(manifest, vec![]);

    // Assert
    receipt.expect_err(|e| {
        matches!(
            e,
            RuntimeError::ValueNotFound(ValueId::Stored(StoredValueId::VaultId(_)))
        )
    });
}

#[test]
fn create_mutable_vault_into_map_and_referencing_before_storing() {
    // Arrange
    let mut test_runner = TestRunner::new(true);
    let package_address = test_runner.extract_and_publish_package("vault");

    // Act
    let manifest = ManifestBuilder::new()
        .call_function(
            package_address,
            "VaultTest",
            "new_vault_into_map_then_get",
            to_struct!(),
        )
        .build();
    let receipt = test_runner.execute_manifest(manifest, vec![]);

    // Assert
    receipt.expect_success();
}

#[test]
fn cannot_overwrite_vault_in_map() {
    // Arrange
    let mut test_runner = TestRunner::new(true);
    let package_address = test_runner.extract_and_publish_package("vault");
    let manifest = ManifestBuilder::new()
        .call_function(
            package_address,
            "VaultTest",
            "new_vault_into_map",
            to_struct!(),
        )
        .build();
    let receipt = test_runner.execute_manifest(manifest, vec![]);
    let component_address = receipt.new_component_addresses[0];

    // Act
    let manifest = ManifestBuilder::new()
        .call_method(component_address, "overwrite_vault_in_map", to_struct!())
        .build();
    let receipt = test_runner.execute_manifest(manifest, vec![]);

    // Assert
    let runtime_error = receipt.result.expect_err("Should be runtime error");
    match runtime_error {
        RuntimeError::StoredValueRemoved(StoredValueId::VaultId(_)) => {}
        _ => panic!("Should be vault not found error but was {}", runtime_error),
    }
}

#[test]
fn create_mutable_vault_into_vector() {
    // Arrange
    let mut test_runner = TestRunner::new(true);
    let package_address = test_runner.extract_and_publish_package("vault");

    // Act
    let manifest = ManifestBuilder::new()
        .call_function(
            package_address,
            "VaultTest",
            "new_vault_into_vector",
            to_struct!(),
        )
        .build();
    let receipt = test_runner.execute_manifest(manifest, vec![]);

    // Assert
    receipt.expect_success();
}

#[test]
fn cannot_remove_vaults() {
    // Arrange
    let mut test_runner = TestRunner::new(true);
    let package_address = test_runner.extract_and_publish_package("vault");
    let manifest = ManifestBuilder::new()
        .call_function(
            package_address,
            "VaultTest",
            "new_vault_into_vector",
            to_struct!(),
        )
        .build();
    let receipt = test_runner.execute_manifest(manifest, vec![]);
    let component_address = receipt.new_component_addresses[0];

    // Act
    let manifest = ManifestBuilder::new()
        .call_method(component_address, "clear_vector", to_struct!())
        .build();
    let receipt = test_runner.execute_manifest(manifest, vec![]);

    // Assert
    let runtime_error = receipt.result.expect_err("Should be runtime error");
    match runtime_error {
        RuntimeError::StoredValueRemoved(StoredValueId::VaultId(_)) => {}
        _ => panic!("Should be vault not found error but was {}", runtime_error),
    }
}

#[test]
fn can_push_vault_into_vector() {
    // Arrange
    let mut test_runner = TestRunner::new(true);
    let package_address = test_runner.extract_and_publish_package("vault");
    let manifest = ManifestBuilder::new()
        .call_function(
            package_address,
            "VaultTest",
            "new_vault_into_vector",
            to_struct!(),
        )
        .build();
    let receipt = test_runner.execute_manifest(manifest, vec![]);
    let component_address = receipt.new_component_addresses[0];

    // Act
    let manifest = ManifestBuilder::new()
        .call_method(component_address, "push_vault_into_vector", to_struct!())
        .build();
    let receipt = test_runner.execute_manifest(manifest, vec![]);

    // Assert
    receipt.expect_success();
}

#[test]
fn create_mutable_vault_with_take() {
    // Arrange
    let mut test_runner = TestRunner::new(true);
    let package_address = test_runner.extract_and_publish_package("vault");

    // Act
    let manifest = ManifestBuilder::new()
        .call_function(
            package_address,
            "VaultTest",
            "new_vault_with_take",
            to_struct!(),
        )
        .build();
    let receipt = test_runner.execute_manifest(manifest, vec![]);

    // Assert
    receipt.expect_success();
}

#[test]
fn create_mutable_vault_with_take_non_fungible() {
    // Arrange
    let mut test_runner = TestRunner::new(true);
    let package_address = test_runner.extract_and_publish_package("vault");

    // Act
    let manifest = ManifestBuilder::new()
        .call_function(
            package_address,
            "VaultTest",
            "new_vault_with_take_non_fungible",
            to_struct!(),
        )
        .build();
    let receipt = test_runner.execute_manifest(manifest, vec![]);

    // Assert
    receipt.expect_success();
}

#[test]
fn create_mutable_vault_with_get_nonfungible_ids() {
    // Arrange
    let mut test_runner = TestRunner::new(true);
    let package_address = test_runner.extract_and_publish_package("vault");

    // Act
    let manifest = ManifestBuilder::new()
        .call_function(
            package_address,
            "VaultTest",
            "new_vault_with_get_non_fungible_ids",
            to_struct!(),
        )
        .build();
    let receipt = test_runner.execute_manifest(manifest, vec![]);

    // Assert
    receipt.expect_success();
}

#[test]
fn create_mutable_vault_with_get_amount() {
    // Arrange
    let mut test_runner = TestRunner::new(true);
    let package_address = test_runner.extract_and_publish_package("vault");

    // Act
    let manifest = ManifestBuilder::new()
        .call_function(
            package_address,
            "VaultTest",
            "new_vault_with_get_amount",
            to_struct!(),
        )
        .build();
    let receipt = test_runner.execute_manifest(manifest, vec![]);

    // Assert
    receipt.expect_success();
}

#[test]
fn create_mutable_vault_with_get_resource_manager() {
    // Arrange
    let mut test_runner = TestRunner::new(true);
    let package_address = test_runner.extract_and_publish_package("vault");

    // Act
    let manifest = ManifestBuilder::new()
        .call_function(
            package_address,
            "VaultTest",
            "new_vault_with_get_resource_manager",
            to_struct!(),
        )
        .build();
    let receipt = test_runner.execute_manifest(manifest, vec![]);

    // Assert
    receipt.expect_success();
}<|MERGE_RESOLUTION|>--- conflicted
+++ resolved
@@ -108,42 +108,11 @@
     let receipt = test_runner.execute_manifest(manifest, vec![]);
 
     // Assert
-<<<<<<< HEAD
-    receipt.expect_err(|e| {
-        matches!(
-            e,
-            RuntimeError::ValueNotFound(ValueId::Stored(StoredValueId::VaultId(_)))
-        )
-=======
-    receipt.expect_err(|e| {
-        matches!(
-            e,
-            RuntimeError::ValueNotFound(ValueId::Stored(StoredValueId::VaultId(_)))
-        )
-    });
-}
-
-#[test]
-fn dangling_vault_should_fail() {
-    // Arrange
-    let mut test_runner = TestRunner::new(true);
-    let package_address = test_runner.extract_and_publish_package("vault");
-
-    // Act
-    let manifest = ManifestBuilder::new()
-        .call_function(package_address, "VaultTest", "dangling_vault", to_struct!())
-        .build();
-    let receipt = test_runner.execute_manifest(manifest, vec![]);
-
-    // Assert
-    let resource_address = receipt.new_resource_addresses[0].clone();
-    receipt.expect_err(|e| {
-        if let RuntimeError::ResourceCheckFailure(ResourceFailure::Resource(addr)) = e {
-            addr.eq(&resource_address)
-        } else {
-            false
-        }
->>>>>>> 23171a01
+    receipt.expect_err(|e| {
+        matches!(
+            e,
+            RuntimeError::ValueNotFound(ValueId::Stored(StoredValueId::VaultId(_)))
+        )
     });
 }
 
@@ -412,6 +381,7 @@
     let mut test_runner = TestRunner::new(true);
     let package_address = test_runner.extract_and_publish_package("vault");
 
+
     // Act
     let manifest = ManifestBuilder::new()
         .call_function(
