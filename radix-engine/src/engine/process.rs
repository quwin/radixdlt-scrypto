--- conflicted
+++ resolved
@@ -1,11 +1,7 @@
 use colored::*;
 
 use sbor::path::SborPath;
-<<<<<<< HEAD
-=======
 use sbor::*;
-use scrypto::buffer::*;
->>>>>>> 678c97c4
 use scrypto::core::{SNodeRef, ScryptoActor};
 use scrypto::engine::types::*;
 use scrypto::resource::AuthZoneMethod;
@@ -17,11 +13,7 @@
 use scrypto::rust::vec;
 use scrypto::rust::vec::Vec;
 use scrypto::values::*;
-<<<<<<< HEAD
-use wasmi::{MemoryRef, ModuleRef};
-=======
 use wasmi::*; // TODO: remove coupling with wasmi
->>>>>>> 678c97c4
 
 use crate::engine::process::LazyMapState::{Committed, Uncommitted};
 use crate::engine::process::LoadedSNodeState::{Borrowed, Consumed, Static};
@@ -31,7 +23,6 @@
 use crate::errors::*;
 use crate::ledger::*;
 use crate::model::*;
-use crate::wasm::*;
 
 macro_rules! re_debug {
     ($proc:expr, $($args: expr),+) => {
@@ -103,15 +94,31 @@
     fn create_component(&mut self, component: Component) -> Result<ComponentAddress, RuntimeError>;
 
     fn read_component_state(&mut self, addr: ComponentAddress) -> Result<Vec<u8>, RuntimeError>;
-    fn write_component_state(&mut self, addr: ComponentAddress, state: Vec<u8>) -> Result<(), RuntimeError>;
-
-    fn get_component_info(&mut self, component_address: ComponentAddress) -> Result<(PackageAddress, String), RuntimeError>;
+    fn write_component_state(
+        &mut self,
+        addr: ComponentAddress,
+        state: Vec<u8>,
+    ) -> Result<(), RuntimeError>;
+
+    fn get_component_info(
+        &mut self,
+        component_address: ComponentAddress,
+    ) -> Result<(PackageAddress, String), RuntimeError>;
 
     fn create_lazy_map(&mut self) -> LazyMapId;
 
-    fn read_lazy_map_entry(&mut self, lazy_map_id: LazyMapId, key: Vec<u8>) -> Result<Option<Vec<u8>>, RuntimeError>;
-
-    fn write_lazy_map_entry(&mut self, lazy_map_id: LazyMapId, key: Vec<u8>, value: Vec<u8>) -> Result<(), RuntimeError>;
+    fn read_lazy_map_entry(
+        &mut self,
+        lazy_map_id: LazyMapId,
+        key: Vec<u8>,
+    ) -> Result<Option<Vec<u8>>, RuntimeError>;
+
+    fn write_lazy_map_entry(
+        &mut self,
+        lazy_map_id: LazyMapId,
+        key: Vec<u8>,
+        value: Vec<u8>,
+    ) -> Result<(), RuntimeError>;
 
     fn get_epoch(&mut self) -> u64;
 
@@ -208,8 +215,8 @@
             Borrowed(ref mut borrowed) => match borrowed {
                 BorrowedSNodeState::AuthZone(s) => SNodeState::AuthZoneRef(s),
                 BorrowedSNodeState::Worktop(s) => SNodeState::Worktop(s),
-                BorrowedSNodeState::Scrypto(info, s) => {
-                    SNodeState::Scrypto(info.clone(), s.as_mut())
+                BorrowedSNodeState::Scrypto(info, module, memory, s) => {
+                    SNodeState::Scrypto(info.clone(), module.clone(), memory.clone(), s.as_mut())
                 }
                 BorrowedSNodeState::Resource(addr, s) => SNodeState::ResourceRef(*addr, s),
                 BorrowedSNodeState::Bucket(id, s) => SNodeState::BucketRef(*id, s),
@@ -217,24 +224,7 @@
                 BorrowedSNodeState::Vault(id, addr, s) => {
                     SNodeState::VaultRef(*id, addr.clone(), s)
                 }
-<<<<<<< HEAD
-            }
-            Borrowed(ref mut borrowed) => {
-                match borrowed {
-                    BorrowedSNodeState::AuthZone(s) => SNodeState::AuthZoneRef(s),
-                    BorrowedSNodeState::Worktop(s) => SNodeState::Worktop(s),
-                    BorrowedSNodeState::Scrypto(info, module, memory, s) => {
-                        SNodeState::Scrypto(info.clone(), module.clone(), memory.clone(), s.as_mut())
-                    },
-                    BorrowedSNodeState::Resource(addr, s) => SNodeState::ResourceRef(*addr, s),
-                    BorrowedSNodeState::Bucket(id, s) => SNodeState::BucketRef(*id, s),
-                    BorrowedSNodeState::Proof(id, s) => SNodeState::ProofRef(*id, s),
-                    BorrowedSNodeState::Vault(id, addr, s) => SNodeState::VaultRef(*id, addr.clone(), s),
-                }
-            }
-=======
             },
->>>>>>> 678c97c4
         }
     }
 }
@@ -245,7 +235,12 @@
     PackageStatic,
     AuthZoneRef(&'a mut AuthZone),
     Worktop(&'a mut Worktop),
-    Scrypto(ScryptoActorInfo, ModuleRef, MemoryRef, Option<&'a mut Component>),
+    Scrypto(
+        ScryptoActorInfo,
+        ModuleRef,
+        MemoryRef,
+        Option<&'a mut Component>,
+    ),
     ResourceStatic,
     ResourceRef(ResourceAddress, &'a mut ResourceManager),
     BucketRef(BucketId, &'a mut Bucket),
@@ -390,48 +385,14 @@
             SNodeState::PackageStatic => {
                 Package::static_main(call_data, self).map_err(RuntimeError::PackageError)
             }
-<<<<<<< HEAD
-            SNodeState::AuthZoneRef(auth_zone) => {
-                auth_zone
-                    .main(call_data, self)
-                    .map_err(RuntimeError::AuthZoneError)
-            }
-            SNodeState::Worktop(worktop) => {
-                worktop
-                    .main(call_data, self)
-                    .map_err(RuntimeError::WorktopError)
-            }
-            SNodeState::Scrypto(actor, module_ref, memory_ref, component_state) => {
-                let component_state = if let Some(component) = component_state {
-=======
             SNodeState::AuthZoneRef(auth_zone) => auth_zone
                 .main(call_data, self)
                 .map_err(RuntimeError::AuthZoneError),
             SNodeState::Worktop(worktop) => worktop
                 .main(call_data, self)
                 .map_err(RuntimeError::WorktopError),
-            SNodeState::Scrypto(actor, component_state) => {
-                let substate_value = self
-                    .track
-                    .read_value(actor.package_address().clone())
-                    .ok_or(RuntimeError::PackageNotFound(
-                        actor.package_address().clone(),
-                    ))?;
-                let package = match substate_value {
-                    SubstateValue::Package(package) => package,
-                    _ => panic!("Value is not a package"),
-                };
-
-                if !package.contains_blueprint(actor.blueprint_name()) {
-                    return Err(RuntimeError::BlueprintNotFound(
-                        actor.package_address().clone(),
-                        actor.blueprint_name().to_string(),
-                    ));
-                }
-
-                let (module, memory) = package.load_module().unwrap();
-                let interpreter_state = if let Some(component) = component_state {
->>>>>>> 678c97c4
+            SNodeState::Scrypto(actor, module_ref, memory_ref, component_state) => {
+                let component_state = if let Some(component) = component_state {
                     let component_address = actor.component_address().unwrap().clone();
                     let data = ScryptoValue::from_slice(component.state()).unwrap();
                     let initial_loaded_object_refs = ComponentObjectRefs {
@@ -542,10 +503,14 @@
             SNodeRef::Scrypto(actor) => {
                 match actor {
                     ScryptoActor::Blueprint(package_address, blueprint_name) => {
-                        let package = self
+                        let substate_value = self
                             .track
-                            .get_package(package_address)
+                            .read_value(package_address.clone())
                             .ok_or(RuntimeError::PackageNotFound(*package_address))?;
+                        let package = match substate_value {
+                            SubstateValue::Package(package) => package,
+                            _ => panic!("Value is not a package"),
+                        };
                         if !package.contains_blueprint(blueprint_name) {
                             return Err(RuntimeError::BlueprintNotFound(
                                 package_address.clone(),
@@ -590,14 +555,11 @@
                             .track
                             .read_value(package_address.clone())
                             .ok_or(RuntimeError::PackageNotFound(package_address))?;
-<<<<<<< HEAD
-                        let (module, memory) = package.load_module().unwrap();
-=======
                         let package = match substate_value {
                             SubstateValue::Package(package) => package,
                             _ => panic!("Value is not a package"),
                         };
->>>>>>> 678c97c4
+                        let (module, memory) = package.load_module().unwrap();
 
                         // TODO: Remove clone
                         let schema = package
@@ -689,38 +651,23 @@
                 Ok((Consumed(Some(ConsumedSNodeState::Proof(proof))), vec![]))
             }
             SNodeRef::VaultRef(vault_id) => {
-<<<<<<< HEAD
-                let (component, vault) = if let Some(vault) = self.owned_snodes.borrow_vault_mut(vault_id) {
-                    (None, vault)
-                } else if let Some(ComponentState { component_address, snode_refs, .. }) = &self.component {
-                    if !snode_refs.vault_ids.contains(vault_id) {
-                        return Err(RuntimeError::VaultNotFound(*vault_id));
-                    }
-                    let vault = self.track.borrow_vault_mut(component_address, vault_id);
-                    (Some(*component_address), vault)
-                } else {
-                    panic!("Should never get here");
-                };
-=======
                 let (component, vault) =
                     if let Some(vault) = self.owned_snodes.borrow_vault_mut(vault_id) {
                         (None, vault)
-                    } else if !self.snode_refs.vault_ids.contains(vault_id) {
-                        return Err(RuntimeError::VaultNotFound(*vault_id));
-                    } else if let Some(WasmProcess {
-                        interpreter_state:
-                            InterpreterState::Component {
-                                component_address, ..
-                            },
+                    } else if let Some(ComponentState {
+                        component_address,
+                        snode_refs,
                         ..
-                    }) = &self.wasm_process_state
+                    }) = &self.component
                     {
+                        if !snode_refs.vault_ids.contains(vault_id) {
+                            return Err(RuntimeError::VaultNotFound(*vault_id));
+                        }
                         let vault = self.track.borrow_vault_mut(component_address, vault_id);
                         (Some(*component_address), vault)
                     } else {
                         panic!("Should never get here");
                     };
->>>>>>> 678c97c4
 
                 let resource_address = vault.resource_address();
                 let substate_value = self.track.read_value(resource_address.clone()).unwrap();
@@ -781,20 +728,14 @@
         moving_buckets.extend(self.send_buckets(&call_data.bucket_ids)?);
         moving_proofs.extend(self.send_proofs(&call_data.proof_ids, MoveMethod::AsArgument)?);
 
-<<<<<<< HEAD
-        let process_auth_zone = if matches!(loaded_snode, Borrowed(BorrowedSNodeState::Scrypto(_, _, _, _))) {
+        let process_auth_zone = if matches!(
+            loaded_snode,
+            Borrowed(BorrowedSNodeState::Scrypto(_, _, _, _))
+        ) {
             Some(AuthZone::new())
         } else {
             None
         };
-=======
-        let process_auth_zone =
-            if matches!(loaded_snode, Borrowed(BorrowedSNodeState::Scrypto(_, _))) {
-                Some(AuthZone::new())
-            } else {
-                None
-            };
->>>>>>> 678c97c4
 
         let snode = loaded_snode.to_snode_state();
 
@@ -829,52 +770,6 @@
         Ok(result)
     }
 
-<<<<<<< HEAD
-=======
-    /// Calls the ABI generator of a blueprint.
-    // TODO: Remove
-    pub fn call_abi(
-        &mut self,
-        package_address: PackageAddress,
-        blueprint_name: &str,
-    ) -> Result<ScryptoValue, RuntimeError> {
-        re_debug!(self, "Call abi started");
-
-        let snode = SNodeState::Scrypto(
-            ScryptoActorInfo::blueprint(
-                package_address,
-                blueprint_name.to_string(),
-                format!("{}_abi", blueprint_name),
-            ),
-            None,
-        );
-
-        // TODO: Remove
-        let mock = ScryptoValue {
-            raw: vec![],
-            dom: Value::Unit,
-            bucket_ids: HashMap::new(),
-            proof_ids: HashMap::new(),
-            vault_ids: HashSet::new(),
-            lazy_map_ids: HashSet::new(),
-        };
-
-        let mut process = Process::new(
-            self.depth + 1,
-            self.trace,
-            self.track,
-            None,
-            None,
-            HashMap::new(),
-            HashMap::new(),
-        );
-        let result = process.run(None, snode, mock).map(|(r, _, _, _)| r);
-
-        re_debug!(self, "Call abi ended");
-        result
-    }
-
->>>>>>> 678c97c4
     /// Checks resource leak.
     fn check_resource(&self) -> Result<(), RuntimeError> {
         re_debug!(self, "Resource check started");
@@ -1032,380 +927,6 @@
         }
         Ok(proofs)
     }
-<<<<<<< HEAD
-=======
-
-    /// Send a byte array to wasm instance.
-    fn send_bytes(&mut self, bytes: &[u8]) -> Result<i32, RuntimeError> {
-        let wasm_process = self.wasm_process_state.as_ref().unwrap();
-        let result = wasm_process.vm.module.invoke_export(
-            "scrypto_alloc",
-            &[RuntimeValue::I32((bytes.len()) as i32)],
-            &mut NopExternals,
-        );
-
-        if let Ok(Some(RuntimeValue::I32(ptr))) = result {
-            if wasm_process.vm.memory.set((ptr + 4) as u32, bytes).is_ok() {
-                return Ok(ptr);
-            }
-        }
-
-        Err(RuntimeError::MemoryAllocError)
-    }
-
-    fn read_return_value(&mut self, ptr: u32) -> Result<ScryptoValue, RuntimeError> {
-        let wasm_process = self.wasm_process_state.as_ref().unwrap();
-        // read length
-        let len: u32 = wasm_process
-            .vm
-            .memory
-            .get_value(ptr)
-            .map_err(|_| RuntimeError::MemoryAccessError)?;
-
-        let start = ptr.checked_add(4).ok_or(RuntimeError::MemoryAccessError)?;
-        let end = start
-            .checked_add(len)
-            .ok_or(RuntimeError::MemoryAccessError)?;
-        let range = start as usize..end as usize;
-        let direct = wasm_process.vm.memory.direct_access();
-        let buffer = direct.as_ref();
-
-        if end > buffer.len().try_into().unwrap() {
-            return Err(RuntimeError::MemoryAccessError);
-        }
-
-        ScryptoValue::from_slice(&buffer[range]).map_err(RuntimeError::ParseScryptoValueError)
-    }
-
-    /// Handles a system call.
-    fn handle<I: Decode + fmt::Debug, O: Encode + fmt::Debug>(
-        &mut self,
-        args: RuntimeArgs,
-        handler: fn(&mut Self, input: I) -> Result<O, RuntimeError>,
-    ) -> Result<Option<RuntimeValue>, Trap> {
-        let wasm_process = self.wasm_process_state.as_mut().unwrap();
-        let op: u32 = args.nth_checked(0)?;
-        let input_ptr: u32 = args.nth_checked(1)?;
-        let input_len: u32 = args.nth_checked(2)?;
-        // SECURITY: bill before allocating memory
-        let mut input_bytes = vec![0u8; input_len as usize];
-        wasm_process
-            .vm
-            .memory
-            .get_into(input_ptr, &mut input_bytes)
-            .map_err(|_| Trap::from(RuntimeError::MemoryAccessError))?;
-        let input: I = scrypto_decode(&input_bytes)
-            .map_err(|e| Trap::from(RuntimeError::InvalidRequestData(e)))?;
-        if input_len <= 1024 {
-            re_trace!(self, "{:?}", input);
-        } else {
-            re_trace!(self, "Large request: op = {:02x}, len = {}", op, input_len);
-        }
-
-        let output: O = handler(self, input).map_err(Trap::from)?;
-        let output_bytes = scrypto_encode(&output);
-        let output_ptr = self.send_bytes(&output_bytes).map_err(Trap::from)?;
-        if output_bytes.len() <= 1024 {
-            re_trace!(self, "{:?}", output);
-        } else {
-            re_trace!(
-                self,
-                "Large response: op = {:02x}, len = {}",
-                op,
-                output_bytes.len()
-            );
-        }
-
-        Ok(Some(RuntimeValue::I32(output_ptr)))
-    }
-
-    //============================
-    // SYSTEM CALL HANDLERS START
-    //============================
-
-    fn handle_create_component(
-        &mut self,
-        input: CreateComponentInput,
-    ) -> Result<CreateComponentOutput, RuntimeError> {
-        let data = Self::process_entry_data(&input.state)?;
-        let new_objects = self.owned_snodes.take(data)?;
-
-        let wasm_process = self
-            .wasm_process_state
-            .as_mut()
-            .ok_or(RuntimeError::IllegalSystemCall)?;
-        let package_address = wasm_process.vm.actor.package_address().clone();
-        let component = Component::new(
-            package_address,
-            input.blueprint_name,
-            input.access_rules_list,
-            input.state,
-        );
-        let component_address = self.track.create_uuid_value(component).into();
-        self.track
-            .insert_objects_into_component(new_objects, component_address);
-
-        Ok(CreateComponentOutput { component_address })
-    }
-
-    fn handle_get_component_info(
-        &mut self,
-        input: GetComponentInfoInput,
-    ) -> Result<GetComponentInfoOutput, RuntimeError> {
-        let substate_value = self
-            .track
-            .read_value(input.component_address.clone())
-            .ok_or(RuntimeError::ComponentNotFound(input.component_address))?;
-
-        let component = if let SubstateValue::Component(component) = substate_value {
-            component
-        } else {
-            panic!("Value is not a component");
-        };
-
-        Ok(GetComponentInfoOutput {
-            package_address: component.package_address(),
-            blueprint_name: component.blueprint_name().to_owned(),
-        })
-    }
-
-    fn handle_get_component_state(
-        &mut self,
-        _: GetComponentStateInput,
-    ) -> Result<GetComponentStateOutput, RuntimeError> {
-        let wasm_process = self
-            .wasm_process_state
-            .as_mut()
-            .ok_or(RuntimeError::IllegalSystemCall)?;
-        let component_state = match &wasm_process.interpreter_state {
-            InterpreterState::Component {
-                component,
-                initial_loaded_object_refs,
-                ..
-            } => {
-                self.snode_refs.extend(initial_loaded_object_refs.clone());
-                Ok(component.state())
-            }
-            _ => Err(RuntimeError::IllegalSystemCall),
-        }?;
-        let state = component_state.to_vec();
-        Ok(GetComponentStateOutput { state })
-    }
-
-    fn handle_put_component_state(
-        &mut self,
-        input: PutComponentStateInput,
-    ) -> Result<PutComponentStateOutput, RuntimeError> {
-        let wasm_process = self
-            .wasm_process_state
-            .as_mut()
-            .ok_or(RuntimeError::IllegalSystemCall)?;
-        let (component, new_set, component_address) = match &mut wasm_process.interpreter_state {
-            InterpreterState::Component {
-                ref mut component,
-                component_address,
-                initial_loaded_object_refs,
-                ..
-            } => {
-                let mut new_set = Self::process_entry_data(&input.state)?;
-                new_set.remove(&initial_loaded_object_refs)?;
-                Ok((component, new_set, component_address))
-            }
-            _ => Err(RuntimeError::IllegalSystemCall),
-        }?;
-
-        let new_objects = self.owned_snodes.take(new_set)?;
-        self.track
-            .insert_objects_into_component(new_objects, *component_address);
-
-        // TODO: Verify that process_owned_objects is empty
-
-        component.set_state(input.state);
-
-        Ok(PutComponentStateOutput {})
-    }
-
-    fn handle_create_lazy_map(
-        &mut self,
-        _input: CreateLazyMapInput,
-    ) -> Result<CreateLazyMapOutput, RuntimeError> {
-        let lazy_map_id = self.track.new_lazy_map_id();
-        self.owned_snodes
-            .lazy_maps
-            .insert(lazy_map_id, UnclaimedLazyMap::new());
-        Ok(CreateLazyMapOutput { lazy_map_id })
-    }
-
-    fn handle_get_lazy_map_entry(
-        &mut self,
-        input: GetLazyMapEntryInput,
-    ) -> Result<GetLazyMapEntryOutput, RuntimeError> {
-        if let Some((_, value)) = self
-            .owned_snodes
-            .get_lazy_map_entry(&input.lazy_map_id, &input.key)
-        {
-            return Ok(GetLazyMapEntryOutput { value });
-        }
-
-        if !self.snode_refs.lazy_map_ids.contains(&input.lazy_map_id) {
-            return Err(RuntimeError::LazyMapNotFound(input.lazy_map_id));
-        }
-
-        if let Some(WasmProcess {
-            interpreter_state:
-                InterpreterState::Component {
-                    component_address, ..
-                },
-            ..
-        }) = &self.wasm_process_state
-        {
-            let value =
-                self.track
-                    .get_lazy_map_entry(*component_address, &input.lazy_map_id, &input.key);
-            if value.is_some() {
-                let map_entry_objects = Self::process_entry_data(&value.as_ref().unwrap()).unwrap();
-                self.snode_refs.extend(map_entry_objects);
-            }
-
-            return Ok(GetLazyMapEntryOutput { value });
-        }
-
-        panic!("Should not get here.");
-    }
-
-    fn handle_put_lazy_map_entry(
-        &mut self,
-        input: PutLazyMapEntryInput,
-    ) -> Result<PutLazyMapEntryOutput, RuntimeError> {
-        let wasm_process = self
-            .wasm_process_state
-            .as_mut()
-            .ok_or(RuntimeError::IllegalSystemCall)?;
-        let (old_value, lazy_map_state) = match self
-            .owned_snodes
-            .get_lazy_map_entry(&input.lazy_map_id, &input.key)
-        {
-            None => match &wasm_process.interpreter_state {
-                InterpreterState::Component {
-                    component_address, ..
-                } => {
-                    if !self.snode_refs.lazy_map_ids.contains(&input.lazy_map_id) {
-                        return Err(RuntimeError::LazyMapNotFound(input.lazy_map_id));
-                    }
-                    let old_value = self.track.get_lazy_map_entry(
-                        *component_address,
-                        &input.lazy_map_id,
-                        &input.key,
-                    );
-                    Ok((
-                        old_value,
-                        Committed {
-                            component_address: *component_address,
-                        },
-                    ))
-                }
-                _ => Err(RuntimeError::LazyMapNotFound(input.lazy_map_id)),
-            },
-            Some((root, value)) => Ok((value, Uncommitted { root })),
-        }?;
-        let mut new_entry_object_refs = Self::process_entry_data(&input.value)?;
-        let old_entry_object_refs = match old_value {
-            None => ComponentObjectRefs::new(),
-            Some(e) => Self::process_entry_data(&e).unwrap(),
-        };
-        new_entry_object_refs.remove(&old_entry_object_refs)?;
-
-        // Check for cycles
-        if let Uncommitted { root } = lazy_map_state {
-            if new_entry_object_refs.lazy_map_ids.contains(&root) {
-                return Err(RuntimeError::CyclicLazyMap(root));
-            }
-        }
-
-        let new_objects = self.owned_snodes.take(new_entry_object_refs)?;
-
-        match lazy_map_state {
-            Uncommitted { root } => {
-                self.owned_snodes
-                    .insert_lazy_map_entry(&input.lazy_map_id, input.key, input.value);
-                self.owned_snodes
-                    .insert_objects_into_map(new_objects, &root);
-            }
-            Committed { component_address } => {
-                self.track.put_lazy_map_entry(
-                    component_address,
-                    input.lazy_map_id,
-                    input.key,
-                    input.value,
-                );
-                self.track
-                    .insert_objects_into_component(new_objects, component_address);
-            }
-        }
-
-        Ok(PutLazyMapEntryOutput {})
-    }
-
-    fn handle_invoke_snode(
-        &mut self,
-        input: InvokeSNodeInput,
-    ) -> Result<InvokeSNodeOutput, RuntimeError> {
-        let call_data = ScryptoValue::from_slice(&input.call_data)
-            .map_err(RuntimeError::ParseScryptoValueError)?;
-        let result = self.invoke_snode(input.snode_ref, call_data)?;
-        Ok(InvokeSNodeOutput { rtn: result.raw })
-    }
-
-    fn handle_emit_log(&mut self, input: EmitLogInput) -> Result<EmitLogOutput, RuntimeError> {
-        self.track.add_log(input.level, input.message);
-
-        Ok(EmitLogOutput {})
-    }
-
-    fn handle_get_call_data(
-        &mut self,
-        _input: GetCallDataInput,
-    ) -> Result<GetCallDataOutput, RuntimeError> {
-        let wasm_process = self
-            .wasm_process_state
-            .as_ref()
-            .ok_or(RuntimeError::InterpreterNotStarted)?;
-        let component = match wasm_process.interpreter_state {
-            InterpreterState::Component {
-                component_address, ..
-            } => Some(component_address.clone()),
-            InterpreterState::Blueprint => None,
-        };
-        Ok(GetCallDataOutput {
-            component,
-            call_data: wasm_process.vm.call_data.raw.clone(),
-        })
-    }
-
-    fn handle_generate_uuid(
-        &mut self,
-        _input: GenerateUuidInput,
-    ) -> Result<GenerateUuidOutput, RuntimeError> {
-        Ok(GenerateUuidOutput {
-            uuid: self.track.new_uuid(),
-        })
-    }
-
-    fn handle_get_actor(&mut self, _input: GetActorInput) -> Result<GetActorOutput, RuntimeError> {
-        let wasm_process = self
-            .wasm_process_state
-            .as_ref()
-            .ok_or(RuntimeError::InterpreterNotStarted)?;
-
-        return Ok(GetActorOutput {
-            actor: wasm_process.vm.actor.clone(),
-        });
-    }
-
-    //============================
-    // SYSTEM CALL HANDLERS END
-    //============================
->>>>>>> 678c97c4
 }
 
 impl<'r, 'l, L: ReadableSubstateStore> SystemApi for Process<'r, 'l, L> {
@@ -1503,13 +1024,20 @@
     fn create_component(&mut self, component: Component) -> Result<ComponentAddress, RuntimeError> {
         let data = Self::process_entry_data(component.state())?;
         let new_objects = self.owned_snodes.take(data)?;
-        let component_address = self.track.create_component(component);
-        self.track.insert_objects_into_component(new_objects, component_address);
-        Ok(component_address)
+        let address = self.track.create_uuid_value(component);
+        self.track
+            .insert_objects_into_component(new_objects, address.clone().into());
+        Ok(address.into())
     }
 
     fn read_component_state(&mut self, addr: ComponentAddress) -> Result<Vec<u8>, RuntimeError> {
-        if let Some(ComponentState { component, initial_loaded_object_refs, component_address, snode_refs }) = &mut self.component {
+        if let Some(ComponentState {
+            component,
+            initial_loaded_object_refs,
+            component_address,
+            snode_refs,
+        }) = &mut self.component
+        {
             if addr.eq(component_address) {
                 snode_refs.extend(initial_loaded_object_refs.clone());
                 let state = component.state().to_vec();
@@ -1520,13 +1048,24 @@
         Err(RuntimeError::ComponentNotFound(addr))
     }
 
-    fn write_component_state(&mut self, addr: ComponentAddress, state: Vec<u8>) -> Result<(), RuntimeError> {
-        if let Some(ComponentState { component, initial_loaded_object_refs, component_address, .. }) = &mut self.component {
+    fn write_component_state(
+        &mut self,
+        addr: ComponentAddress,
+        state: Vec<u8>,
+    ) -> Result<(), RuntimeError> {
+        if let Some(ComponentState {
+            component,
+            initial_loaded_object_refs,
+            component_address,
+            ..
+        }) = &mut self.component
+        {
             if addr.eq(component_address) {
                 let mut new_set = Self::process_entry_data(&state)?;
                 new_set.remove(&initial_loaded_object_refs)?;
                 let new_objects = self.owned_snodes.take(new_set)?;
-                self.track.insert_objects_into_component(new_objects, *component_address);
+                self.track
+                    .insert_objects_into_component(new_objects, *component_address);
                 component.set_state(state);
                 return Ok(());
             }
@@ -1534,18 +1073,25 @@
         Err(RuntimeError::ComponentNotFound(addr))
     }
 
-    fn read_lazy_map_entry(&mut self, lazy_map_id: LazyMapId, key: Vec<u8>) -> Result<Option<Vec<u8>>, RuntimeError> {
+    fn read_lazy_map_entry(
+        &mut self,
+        lazy_map_id: LazyMapId,
+        key: Vec<u8>,
+    ) -> Result<Option<Vec<u8>>, RuntimeError> {
         if let Some((_, value)) = self.owned_snodes.get_lazy_map_entry(&lazy_map_id, &key) {
             return Ok(value);
         }
 
-        if let Some(ComponentState { component_address, snode_refs, .. }) = &mut self.component {
+        if let Some(ComponentState {
+            component_address,
+            snode_refs,
+            ..
+        }) = &mut self.component
+        {
             if snode_refs.lazy_map_ids.contains(&lazy_map_id) {
-                let value = self.track.get_lazy_map_entry(
-                    *component_address,
-                    &lazy_map_id,
-                    &key,
-                );
+                let value = self
+                    .track
+                    .get_lazy_map_entry(*component_address, &lazy_map_id, &key);
                 if value.is_some() {
                     let map_entry_objects =
                         Self::process_entry_data(&value.as_ref().unwrap()).unwrap();
@@ -1559,27 +1105,37 @@
         return Err(RuntimeError::LazyMapNotFound(lazy_map_id));
     }
 
-    fn write_lazy_map_entry(&mut self, lazy_map_id: LazyMapId, key: Vec<u8>, value: Vec<u8>) -> Result<(), RuntimeError> {
-        let (old_value, lazy_map_state) = match self
-            .owned_snodes
-            .get_lazy_map_entry(&lazy_map_id, &key)
-        {
-            None => match &self.component {
-                Some(ComponentState { component_address, snode_refs, .. }) => {
-                    if !snode_refs.lazy_map_ids.contains(&lazy_map_id) {
-                        return Err(RuntimeError::LazyMapNotFound(lazy_map_id));
+    fn write_lazy_map_entry(
+        &mut self,
+        lazy_map_id: LazyMapId,
+        key: Vec<u8>,
+        value: Vec<u8>,
+    ) -> Result<(), RuntimeError> {
+        let (old_value, lazy_map_state) =
+            match self.owned_snodes.get_lazy_map_entry(&lazy_map_id, &key) {
+                None => match &self.component {
+                    Some(ComponentState {
+                        component_address,
+                        snode_refs,
+                        ..
+                    }) => {
+                        if !snode_refs.lazy_map_ids.contains(&lazy_map_id) {
+                            return Err(RuntimeError::LazyMapNotFound(lazy_map_id));
+                        }
+                        let old_value =
+                            self.track
+                                .get_lazy_map_entry(*component_address, &lazy_map_id, &key);
+                        Ok((
+                            old_value,
+                            Committed {
+                                component_address: *component_address,
+                            },
+                        ))
                     }
-                    let old_value = self.track.get_lazy_map_entry(
-                        *component_address,
-                        &lazy_map_id,
-                        &key,
-                    );
-                    Ok((old_value, Committed { component_address: *component_address } ))
-                }
-                _ => Err(RuntimeError::LazyMapNotFound(lazy_map_id)),
-            },
-            Some((root, value)) => Ok((value, Uncommitted { root })),
-        }?;
+                    _ => Err(RuntimeError::LazyMapNotFound(lazy_map_id)),
+                },
+                Some((root, value)) => Ok((value, Uncommitted { root })),
+            }?;
         let mut new_entry_object_refs = Self::process_entry_data(&value)?;
         let old_entry_object_refs = match old_value {
             None => ComponentObjectRefs::new(),
@@ -1594,19 +1150,18 @@
             }
         }
 
-        let new_objects = self
-            .owned_snodes
-            .take(new_entry_object_refs)?;
+        let new_objects = self.owned_snodes.take(new_entry_object_refs)?;
 
         match lazy_map_state {
             Uncommitted { root } => {
-                self.owned_snodes.insert_lazy_map_entry(&lazy_map_id, key, value);
-                self
-                    .owned_snodes
+                self.owned_snodes
+                    .insert_lazy_map_entry(&lazy_map_id, key, value);
+                self.owned_snodes
                     .insert_objects_into_map(new_objects, &root);
             }
             Committed { component_address } => {
-                self.track.put_lazy_map_entry(component_address, lazy_map_id, key, value);
+                self.track
+                    .put_lazy_map_entry(component_address, lazy_map_id, key, value);
                 self.track
                     .insert_objects_into_component(new_objects, component_address);
             }
@@ -1615,19 +1170,28 @@
         Ok(())
     }
 
-    fn get_component_info(&mut self, component_address: ComponentAddress) -> Result<(PackageAddress, String), RuntimeError> {
-        let component = self
+    fn get_component_info(
+        &mut self,
+        component_address: ComponentAddress,
+    ) -> Result<(PackageAddress, String), RuntimeError> {
+        let substate_value = self
             .track
-            .get_component(component_address)
+            .read_value(component_address)
             .ok_or(RuntimeError::ComponentNotFound(component_address))?;
 
-        Ok((component.package_address(), component.blueprint_name().to_owned()))
+        if let SubstateValue::Component(component) = substate_value {
+            Ok((
+                component.package_address(),
+                component.blueprint_name().to_owned(),
+            ))
+        } else {
+            panic!("Value is not a component");
+        }
     }
 
     fn create_lazy_map(&mut self) -> LazyMapId {
         let lazy_map_id = self.track.new_lazy_map_id();
-        self
-            .owned_snodes
+        self.owned_snodes
             .lazy_maps
             .insert(lazy_map_id, UnclaimedLazyMap::new());
         lazy_map_id
