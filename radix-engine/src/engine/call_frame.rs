use sbor::rust::boxed::Box;
use sbor::rust::cell::{RefCell, RefMut};
use sbor::rust::collections::*;
use sbor::rust::marker::*;
use sbor::rust::ops::Deref;
use sbor::rust::ops::DerefMut;
use sbor::rust::string::String;
use sbor::rust::string::ToString;
use sbor::rust::vec;
use sbor::rust::vec::Vec;
use sbor::*;
use scrypto::core::{SNodeRef, ScryptoActor};
use scrypto::engine::types::*;
use scrypto::prelude::ComponentOffset;
use scrypto::resource::AuthZoneClearInput;
use scrypto::values::*;
use transaction::validation::*;

use crate::engine::*;
use crate::fee::*;
use crate::ledger::*;
use crate::model::*;
use crate::wasm::*;

/// A call frame is the basic unit that forms a transaction call stack, which keeps track of the
/// owned objects by this function.
pub struct CallFrame<
    'p, // parent lifetime
    't, // Track lifetime
    's, // Substate store lifetime
    'w, // WASM engine lifetime
    S,  // Substore store type
    W,  // WASM engine type
    I,  // WASM instance type
> where
    S: ReadableSubstateStore,
    W: WasmEngine<I>,
    I: WasmInstance,
{
    /// The transaction hash
    transaction_hash: Hash,
    /// The call depth
    depth: usize,
    /// Whether to show trace messages
    trace: bool,

    /// State track
    track: &'t mut Track<'s, S>,
    /// Wasm engine
    wasm_engine: &'w mut W,
    /// Wasm Instrumenter
    wasm_instrumenter: &'w mut WasmInstrumenter,

    /// All ref values accessible by this call frame. The value may be located in one of the following:
    /// 1. borrowed values
    /// 2. track
    value_refs: HashMap<ValueId, REValueInfo>,

    /// Owned Values
    owned_values: HashMap<ValueId, RefCell<REValue>>,
    worktop: Option<RefCell<Worktop>>,
    auth_zone: Option<RefCell<AuthZone>>,

    /// Borrowed Values from call frames up the stack
    frame_borrowed_values: HashMap<ValueId, RefMut<'p, REValue>>,
    caller_auth_zone: Option<&'p RefCell<AuthZone>>,

    // TODO: Remove, currently required here due to the awkwardness of the current create_resource
    locked_resmans: HashSet<Address>,

    /// There is a single cost unit counter and a single fee table per transaction execution.
    /// When a call ocurrs, they're passed from the parent to the child, and returned
    /// after the invocation.
    cost_unit_counter: Option<CostUnitCounter>,
    fee_table: Option<FeeTable>,

    phantom: PhantomData<I>,
}

#[macro_export]
macro_rules! trace {
    ( $self: expr, $level: expr, $msg: expr $( , $arg:expr )* ) => {
        #[cfg(not(feature = "alloc"))]
        if $self.trace {
            println!("{}[{:5}] {}", "  ".repeat($self.depth), $level, sbor::rust::format!($msg, $( $arg ),*));
        }
    };
}

fn verify_stored_value_update(
    old: &HashSet<StoredValueId>,
    missing: &HashSet<StoredValueId>,
) -> Result<(), RuntimeError> {
    // TODO: optimize intersection search
    for old_id in old.iter() {
        if !missing.contains(&old_id) {
            return Err(RuntimeError::StoredValueRemoved(old_id.clone()));
        }
    }

    for missing_id in missing.iter() {
        if !old.contains(missing_id) {
            return Err(RuntimeError::ValueNotFound(ValueId::Stored(*missing_id)));
        }
    }

    Ok(())
}

fn to_stored_ids(ids: HashSet<ValueId>) -> Result<HashSet<StoredValueId>, RuntimeError> {
    let mut stored_ids = HashSet::new();
    for id in ids {
        match id {
            ValueId::Stored(stored_id) => stored_ids.insert(stored_id),
            _ => return Err(RuntimeError::MovingInvalidType),
        };
    }
    Ok(stored_ids)
}

fn verify_stored_key(value: &ScryptoValue) -> Result<(), RuntimeError> {
    if !value.bucket_ids.is_empty() {
        return Err(RuntimeError::BucketNotAllowed);
    }
    if !value.proof_ids.is_empty() {
        return Err(RuntimeError::ProofNotAllowed);
    }
    if !value.vault_ids.is_empty() {
        return Err(RuntimeError::VaultNotAllowed);
    }
    if !value.kv_store_ids.is_empty() {
        return Err(RuntimeError::KeyValueStoreNotAllowed);
    }
    Ok(())
}

#[derive(Debug, Clone)]
pub struct REValueInfo {
    visible: bool,
    location: REValueLocation,
}

#[derive(Debug, Clone)]
pub enum REValueLocation {
    OwnedRoot,
    Owned {
        root: ValueId,
        ancestors: Vec<KeyValueStoreId>,
    },
    BorrowedRoot,
    Borrowed {
        root: ValueId,
        ancestors: Vec<KeyValueStoreId>,
    },
    Track {
        parent: Option<ComponentAddress>,
    },
}

impl REValueLocation {
    fn child(&self, value_id: ValueId) -> REValueLocation {
        match self {
            REValueLocation::OwnedRoot => REValueLocation::Owned {
                root: value_id,
                ancestors: vec![],
            },
            REValueLocation::Owned { root, ancestors } => {
                let mut next_ancestors = ancestors.clone();
                let kv_store_id = value_id.into();
                next_ancestors.push(kv_store_id);
                REValueLocation::Owned {
                    root: root.clone(),
                    ancestors: next_ancestors,
                }
            }
            REValueLocation::BorrowedRoot => REValueLocation::Borrowed {
                root: value_id,
                ancestors: vec![],
            },
            REValueLocation::Borrowed { root, ancestors } => {
                let mut next_ancestors = ancestors.clone();
                let kv_store_id = value_id.into();
                next_ancestors.push(kv_store_id);
                REValueLocation::Borrowed {
                    root: root.clone(),
                    ancestors: next_ancestors,
                }
            }
            REValueLocation::Track { parent } => REValueLocation::Track {
                parent: Some(parent.unwrap_or_else(|| value_id.into())),
            },
        }
    }

    fn borrow_native_ref<'borrowed, S: ReadableSubstateStore>(
        &self,
        value_id: &ValueId,
        owned_values: &mut HashMap<ValueId, RefCell<REValue>>,
        borrowed_values: &mut HashMap<ValueId, RefMut<'borrowed, REValue>>,
        track: &mut Track<S>,
    ) -> RENativeValueRef<'borrowed> {
        match self {
            REValueLocation::BorrowedRoot => {
                let owned = borrowed_values.remove(value_id).expect("Should exist");
                RENativeValueRef::OwnedRef(owned)
            }
            REValueLocation::Track { parent } => {
                let address = match value_id {
                    ValueId::Stored(StoredValueId::VaultId(vault_id)) => {
                        Address::Vault(parent.unwrap(), *vault_id)
                    }
                    ValueId::Resource(resouce_address) => Address::Resource(*resouce_address),
                    ValueId::Package(package_address) => Address::Package(*package_address),
                    _ => panic!("Unexpected"),
                };

                let value = track.take_value(address.clone());

                RENativeValueRef::Track(address, value)
            }
            REValueLocation::OwnedRoot => {
                let cell = owned_values.remove(value_id).unwrap();
                let value = cell.into_inner();
                RENativeValueRef::Owned(value)
            }
            _ => panic!("Unexpected {:?} {:?}", self, value_id),
        }
    }

    fn to_owned_ref<'a, 'borrowed>(
        &self,
        value_id: &ValueId,
        owned_values: &'a mut HashMap<ValueId, RefCell<REValue>>,
        borrowed_values: &'a mut HashMap<ValueId, RefMut<'borrowed, REValue>>,
    ) -> RefMut<'a, REValue> {
        match self {
            REValueLocation::OwnedRoot => {
                let cell = owned_values.get_mut(value_id).unwrap();
                cell.borrow_mut()
            }
            REValueLocation::Owned {
                root,
                ref ancestors,
            } => {
                let root_value = owned_values.get_mut(&root).unwrap().get_mut();
                let children = root_value
                    .get_children_store_mut()
                    .expect("Should have children");
                let stored_value_id = match value_id {
                    ValueId::Stored(stored_value_id) => stored_value_id,
                    _ => panic!("Unexpected value id"),
                };
                children.get_child(ancestors, stored_value_id)
            }
            REValueLocation::Borrowed { root, ancestors } => {
                let borrowed = borrowed_values.get_mut(root).unwrap();
                let stored_value_id = match value_id {
                    ValueId::Stored(stored_value_id) => stored_value_id,
                    _ => panic!("Unexpected value id"),
                };
                borrowed
                    .get_children_store_mut()
                    .unwrap()
                    .get_child(ancestors, stored_value_id)
            }
            _ => panic!("Not an owned ref"),
        }
    }

    fn to_ref<'a, 'borrowed, 'c, 's, S: ReadableSubstateStore>(
        &self,
        value_id: &ValueId,
        owned_values: &'a mut HashMap<ValueId, RefCell<REValue>>,
        borrowed_values: &'a mut HashMap<ValueId, RefMut<'borrowed, REValue>>,
        track: &'c mut Track<'s, S>,
    ) -> REValueRef<'a, 'borrowed, 'c, 's, S> {
        match self {
            REValueLocation::OwnedRoot
            | REValueLocation::Owned { .. }
            | REValueLocation::Borrowed { .. } => {
                REValueRef::Owned(self.to_owned_ref(value_id, owned_values, borrowed_values))
            }
            REValueLocation::BorrowedRoot => {
                REValueRef::Borrowed(borrowed_values.get_mut(value_id).unwrap())
            }
            REValueLocation::Track { parent } => {
                let address = match value_id {
                    ValueId::Stored(StoredValueId::VaultId(vault_id)) => {
                        Address::Vault(parent.unwrap(), *vault_id)
                    }
                    ValueId::Stored(StoredValueId::KeyValueStoreId(kv_store_id)) => {
                        Address::KeyValueStore(parent.unwrap(), *kv_store_id)
                    }
                    ValueId::Stored(StoredValueId::Component(component_address)) => {
                        if let Some(parent) = parent {
                            Address::LocalComponent(*parent, *component_address)
                        } else {
                            Address::GlobalComponent(*component_address)
                        }
                    }
                    _ => panic!("Unexpected value id"),
                };

                REValueRef::Track(track, address)
            }
        }
    }
}

pub enum RENativeValueRef<'borrowed> {
    Owned(REValue),
    OwnedRef(RefMut<'borrowed, REValue>),
    Track(Address, SubstateValue),
}

impl<'borrowed> RENativeValueRef<'borrowed> {
    pub fn bucket(&mut self) -> &mut Bucket {
        match self {
            RENativeValueRef::OwnedRef(root) => match root.deref_mut() {
                REValue::Bucket(bucket) => bucket,
                _ => panic!("Expecting to be a bucket"),
            },
            _ => panic!("Expecting to be a bucket"),
        }
    }

    pub fn proof(&mut self) -> &mut Proof {
        match self {
            RENativeValueRef::OwnedRef(ref mut root) => match root.deref_mut() {
                REValue::Proof(proof) => proof,
                _ => panic!("Expecting to be a proof"),
            },
            _ => panic!("Expecting to be a proof"),
        }
    }

    pub fn vault(&mut self) -> &mut Vault {
        match self {
            RENativeValueRef::Owned(..) => panic!("Unexpected"),
            RENativeValueRef::OwnedRef(owned) => owned.vault_mut(),
            RENativeValueRef::Track(_address, value) => value.vault_mut(),
        }
    }

    pub fn component(&mut self) -> &mut Component {
        match self {
            RENativeValueRef::OwnedRef(owned) => owned.component_mut(),
            _ => panic!("Expecting to be a component"),
        }
    }

    pub fn package(&mut self) -> &ValidatedPackage {
        match self {
            RENativeValueRef::Track(_address, value) => value.package(),
            _ => panic!("Expecting to be tracked"),
        }
    }

    pub fn resource_manager(&mut self) -> &mut ResourceManager {
        match self {
            RENativeValueRef::Track(_address, value) => value.resource_manager_mut(),
            _ => panic!("Unexpected"),
        }
    }

    pub fn return_to_location<'a, S: ReadableSubstateStore>(
        self,
        value_id: ValueId,
        owned_values: &'a mut HashMap<ValueId, RefCell<REValue>>,
        borrowed_values: &mut HashMap<ValueId, RefMut<'borrowed, REValue>>,
        track: &mut Track<S>,
    ) {
        match self {
            RENativeValueRef::Owned(value) => {
                owned_values.insert(value_id, RefCell::new(value));
            }
            RENativeValueRef::OwnedRef(owned) => {
                borrowed_values.insert(value_id.clone(), owned);
            }
            RENativeValueRef::Track(address, value) => track.write_value(address, value),
        }
    }
}

pub enum REValueRef<'a, 'b, 'c, 's, S: ReadableSubstateStore> {
    Owned(RefMut<'a, REValue>),
    Borrowed(&'a mut RefMut<'b, REValue>),
    Track(&'c mut Track<'s, S>, Address),
}

impl<'a, 'b, 'c, 's, S: ReadableSubstateStore> REValueRef<'a, 'b, 'c, 's, S> {
    fn kv_store_put(
        &mut self,
        key: Vec<u8>,
        value: ScryptoValue,
        to_store: HashMap<StoredValueId, REValue>,
    ) {
        match self {
            REValueRef::Owned(owned) => {
                let children = owned.get_children_store_mut();
                children.unwrap().insert_children(to_store);
                owned.kv_store_mut().put(key, value);
            }
            REValueRef::Borrowed(..) => {
                panic!("Not supported");
            }
            REValueRef::Track(track, address) => {
                let component_address =
                    if let Address::KeyValueStore(component_address, _) = &address {
                        component_address
                    } else {
                        panic!("Expected KV Store address");
                    };

                track.set_key_value(
                    address.clone(),
                    key,
                    SubstateValue::KeyValueStoreEntry(Some(value.raw)),
                );
                track.insert_objects_into_component(to_store, *component_address);
            }
        }
    }

    fn kv_store_get(&mut self, key: &[u8]) -> ScryptoValue {
        let maybe_value = match self {
            REValueRef::Owned(owned) => {
                let store = owned.kv_store_mut();
                store.get(key).map(|v| v.dom)
            }
            REValueRef::Borrowed(..) => {
                panic!("Not supported");
            }
            REValueRef::Track(track, address) => {
                let substate_value = track.read_key_value(address.clone(), key.to_vec());
                substate_value
                    .kv_entry()
                    .as_ref()
                    .map(|bytes| decode_any(bytes).unwrap())
            }
        };

        // TODO: Cleanup
        let value = maybe_value.map_or(
            Value::Option {
                value: Box::new(Option::None),
            },
            |v| Value::Option {
                value: Box::new(Some(v)),
            },
        );
        ScryptoValue::from_value(value).unwrap()
    }

    fn component_get_state(&self) -> ScryptoValue {
        match self {
            REValueRef::Track(track, address) => {
                let component_val = track.read_value(address.clone());
                let component = component_val.component();
                return ScryptoValue::from_slice(component.state()).expect("Expected to decode");
            }
            REValueRef::Borrowed(owned) => {
                let component = owned.component();
                return ScryptoValue::from_slice(component.state()).expect("Expected to decode");
            }
            _ => panic!("Unexpected component ref"),
        }
    }

    fn component_put(&mut self, value: ScryptoValue, to_store: HashMap<StoredValueId, REValue>) {
        match self {
            REValueRef::Track(track, address) => {
                track.write_component_value(address.clone(), value.raw);

                let parent_address = match address {
                    Address::GlobalComponent(address) => *address,
                    Address::LocalComponent(parent, ..) => *parent,
                    _ => panic!("Expected component address"),
                };

                track.insert_objects_into_component(to_store, parent_address);
            }
            REValueRef::Borrowed(owned) => {
                let component = owned.component_mut();
                component.set_state(value.raw);
                let children = owned.get_children_store_mut();
                children.unwrap().insert_children(to_store);
            }
            _ => panic!("Unexpected component ref"),
        }
    }

    fn component_info(&mut self) -> (PackageAddress, String) {
        match self {
            REValueRef::Owned(owned) => {
                let component = &owned.component_mut();
                (
                    component.package_address().clone(),
                    component.blueprint_name().to_string(),
                )
            }
            REValueRef::Track(track, address) => {
                let component_val = track.borrow_global_value(address.clone()).unwrap();
                let component = component_val.component();
                (
                    component.package_address().clone(),
                    component.blueprint_name().to_string(),
                )
            }
            _ => panic!("Unexpected component ref"),
        }
    }

    fn component_authorization(
        &mut self,
        schema: &Type,
        fn_ident: &str,
    ) -> Vec<MethodAuthorization> {
        match self {
            REValueRef::Owned(owned) => {
                let component = owned.component_mut();
                component.method_authorization(schema, fn_ident)
            }
            REValueRef::Track(track, address) => {
                let component_val = track.borrow_global_value(address.clone()).unwrap();
                let component = component_val.component();
                component.method_authorization(schema, fn_ident)
            }
            _ => panic!("Unexpected component ref"),
        }
    }

    fn vault_resource_address(&mut self) -> ResourceAddress {
        match self {
            REValueRef::Owned(re_value) => re_value.vault().resource_address(),
            REValueRef::Borrowed(re_value) => re_value.vault().resource_address(),
            REValueRef::Track(track, address) => {
                track.read_value(address.clone()).vault().resource_address()
            }
        }
    }
}

pub enum StaticSNodeState {
    Package,
    Resource,
    System,
    TransactionProcessor,
}

pub enum SNodeExecution<'a> {
    Static(StaticSNodeState),
    Consumed(ValueId),
    AuthZone(RefMut<'a, AuthZone>),
    Worktop(RefMut<'a, Worktop>),
    ValueRef(ValueId),
    Scrypto(ScryptoActorInfo, ValidatedPackage),
}

pub enum DataInstruction {
    Read,
    Write(ScryptoValue),
}

pub enum SubstateAddress {
    KeyValueEntry(KeyValueStoreId, ScryptoValue),
    Component(ComponentAddress, ComponentOffset),
}

impl<'p, 't, 's, 'w, S, W, I> CallFrame<'p, 't, 's, 'w, S, W, I>
where
    S: ReadableSubstateStore,
    W: WasmEngine<I>,
    I: WasmInstance,
{
    pub fn new_root(
        verbose: bool,
        transaction_hash: Hash,
        signer_public_keys: Vec<EcdsaPublicKey>,
        track: &'t mut Track<'s, S>,
        wasm_engine: &'w mut W,
        wasm_instrumenter: &'w mut WasmInstrumenter,
        cost_unit_counter: CostUnitCounter,
        fee_table: FeeTable,
    ) -> Self {
        let signer_non_fungible_ids: BTreeSet<NonFungibleId> = signer_public_keys
            .clone()
            .into_iter()
            .map(|public_key| NonFungibleId::from_bytes(public_key.to_vec()))
            .collect();

        let mut initial_auth_zone_proofs = Vec::new();
        if !signer_non_fungible_ids.is_empty() {
            // Proofs can't be zero amount
            let mut ecdsa_bucket = Bucket::new(ResourceContainer::new_non_fungible(
                ECDSA_TOKEN,
                signer_non_fungible_ids,
            ));
            let ecdsa_proof = ecdsa_bucket.create_proof(ECDSA_TOKEN_BUCKET_ID).unwrap();
            initial_auth_zone_proofs.push(ecdsa_proof);
        }

        Self::new(
            transaction_hash,
            0,
            verbose,
            track,
            wasm_engine,
            wasm_instrumenter,
            Some(RefCell::new(AuthZone::new_with_proofs(
                initial_auth_zone_proofs,
            ))),
            Some(RefCell::new(Worktop::new())),
            HashMap::new(),
            HashMap::new(),
            HashMap::new(),
            None,
            cost_unit_counter,
            fee_table,
        )
    }

    pub fn new(
        transaction_hash: Hash,
        depth: usize,
        trace: bool,
        track: &'t mut Track<'s, S>,
        wasm_engine: &'w mut W,
        wasm_instrumenter: &'w mut WasmInstrumenter,
        auth_zone: Option<RefCell<AuthZone>>,
        worktop: Option<RefCell<Worktop>>,
<<<<<<< HEAD
        owned_values: HashMap<ValueId, RefCell<REValue>>,
        value_refs: HashMap<ValueId, REValueInfo>,
        frame_borrowed_values: HashMap<ValueId, RefMut<'borrowed, REValue>>,
=======
        owned_values: HashMap<ValueId, REValue>,
        readable_values: HashMap<ValueId, REValueInfo>,
        frame_borrowed_values: HashMap<ValueId, RefMut<'p, REValue>>,
>>>>>>> 62ec5615
        caller_auth_zone: Option<&'p RefCell<AuthZone>>,
        cost_unit_counter: CostUnitCounter,
        fee_table: FeeTable,
    ) -> Self {
        Self {
            transaction_hash,
            depth,
            trace,
            track,
            wasm_engine,
            wasm_instrumenter,
            owned_values,
            value_refs,
            frame_borrowed_values,
            worktop,
            auth_zone,
            caller_auth_zone,
            locked_resmans: HashSet::new(),
            cost_unit_counter: Some(cost_unit_counter),
            fee_table: Some(fee_table),
            phantom: PhantomData,
        }
    }

    fn drop_owned_values(&mut self) -> Result<(), RuntimeError> {
        for (_, value) in self.owned_values.drain() {
            trace!(self, Level::Warn, "Dangling value: {:?}", value);
            value
                .into_inner()
                .try_drop()
                .map_err(|e| RuntimeError::DropFailure(e))?;
        }

        if let Some(ref_worktop) = &self.worktop {
            let worktop = ref_worktop.borrow();
            if !worktop.is_empty() {
                trace!(self, Level::Warn, "Resource worktop is not empty");
                return Err(RuntimeError::DropFailure(DropFailure::Worktop));
            }
        }

        Ok(())
    }

    fn process_call_data(validated: &ScryptoValue) -> Result<(), RuntimeError> {
        if !validated.kv_store_ids.is_empty() {
            return Err(RuntimeError::KeyValueStoreNotAllowed);
        }
        if !validated.vault_ids.is_empty() {
            return Err(RuntimeError::VaultNotAllowed);
        }
        Ok(())
    }

    fn process_return_data(
        &mut self,
        from: Option<SNodeRef>,
        validated: &ScryptoValue,
    ) -> Result<(), RuntimeError> {
        if !validated.kv_store_ids.is_empty() {
            return Err(RuntimeError::KeyValueStoreNotAllowed);
        }

        // Allow vaults to be returned from ResourceStatic
        // TODO: Should we allow vaults to be returned by any component?
        if !matches!(from, Some(SNodeRef::ResourceRef(_))) {
            if !validated.vault_ids.is_empty() {
                return Err(RuntimeError::VaultNotAllowed);
            }
        }

        Ok(())
    }

    pub fn run(
        &mut self,
        snode_ref: Option<SNodeRef>, // TODO: Remove, abstractions between invoke_snode() and run() are a bit messy right now
        execution: SNodeExecution<'p>,
        fn_ident: &str,
        input: ScryptoValue,
    ) -> Result<(ScryptoValue, HashMap<ValueId, REValue>), RuntimeError> {
        trace!(
            self,
            Level::Debug,
            "Run started! Remainging cost units: {}",
            self.cost_unit_counter().remaining()
        );

        Self::cost_unit_counter_helper(&mut self.cost_unit_counter)
            .consume(Self::fee_table_helper(&mut self.fee_table).engine_run_cost())
            .map_err(RuntimeError::CostingError)?;

        let output = {
            let rtn = match execution {
                SNodeExecution::Static(state) => match state {
                    StaticSNodeState::System => System::static_main(fn_ident, input, self)
                        .map_err(RuntimeError::SystemError),
                    StaticSNodeState::TransactionProcessor => TransactionProcessor::static_main(
                        fn_ident, input, self,
                    )
                    .map_err(|e| match e {
                        TransactionProcessorError::InvalidRequestData(_) => panic!("Illegal state"),
                        TransactionProcessorError::InvalidMethod => panic!("Illegal state"),
                        TransactionProcessorError::RuntimeError(e) => e,
                    }),
                    StaticSNodeState::Package => {
                        ValidatedPackage::static_main(fn_ident, input, self)
                            .map_err(RuntimeError::PackageError)
                    }
                    StaticSNodeState::Resource => {
                        ResourceManager::static_main(fn_ident, input, self)
                            .map_err(RuntimeError::ResourceManagerError)
                    }
                },
                SNodeExecution::Consumed(value_id) => match value_id {
                    ValueId::Transient(TransientValueId::Bucket(..)) => {
                        Bucket::consuming_main(value_id, fn_ident, input, self)
                            .map_err(RuntimeError::BucketError)
                    }
                    ValueId::Transient(TransientValueId::Proof(..)) => {
                        Proof::main_consume(value_id, fn_ident, input, self)
                            .map_err(RuntimeError::ProofError)
                    }
                    ValueId::Stored(StoredValueId::Component(..)) => {
                        Component::main_consume(value_id, fn_ident, input, self)
                            .map_err(RuntimeError::ComponentError)
                    }
                    _ => panic!("Unexpected"),
                },
                SNodeExecution::AuthZone(mut auth_zone) => auth_zone
                    .main(fn_ident, input, self)
                    .map_err(RuntimeError::AuthZoneError),
                SNodeExecution::Worktop(mut worktop) => worktop
                    .main(fn_ident, input, self)
                    .map_err(RuntimeError::WorktopError),
                SNodeExecution::ValueRef(value_id) => match value_id {
                    ValueId::Transient(TransientValueId::Bucket(bucket_id)) => {
                        Bucket::main(bucket_id, fn_ident, input, self)
                            .map_err(RuntimeError::BucketError)
                    }
                    ValueId::Transient(TransientValueId::Proof(..)) => {
                        Proof::main(value_id, fn_ident, input, self)
                            .map_err(RuntimeError::ProofError)
                    }
                    ValueId::Stored(StoredValueId::VaultId(vault_id)) => {
                        Vault::main(vault_id, fn_ident, input, self)
                            .map_err(RuntimeError::VaultError)
                    }
                    ValueId::Stored(StoredValueId::Component(..)) => {
                        Component::main(value_id, fn_ident, input, self)
                            .map_err(RuntimeError::ComponentError)
                    }
                    ValueId::Resource(resource_address) => {
                        ResourceManager::main(resource_address, fn_ident, input, self)
                            .map_err(RuntimeError::ResourceManagerError)
                    }
                    _ => panic!("Unexpected"),
                },
                SNodeExecution::Scrypto(ref actor, ref package) => {
                    package.invoke(&actor, fn_ident, input, self)
                }
            }?;

            rtn
        };

        // Prevent vaults/kvstores from being returned
        self.process_return_data(snode_ref, &output)?;

        // Take values to return
        let values_to_take = output.value_ids();
        let (taken_values, mut missing) = self.take_available_values(values_to_take)?;
        let first_missing_value = missing.drain().nth(0);
        if let Some(missing_value) = first_missing_value {
            return Err(RuntimeError::ValueNotFound(missing_value));
        }

        // drop proofs and check resource leak
        if self.auth_zone.is_some() {
            self.invoke_snode(
                SNodeRef::AuthZoneRef,
                "clear".to_string(),
                ScryptoValue::from_typed(&AuthZoneClearInput {}),
            )?;
        }
        self.drop_owned_values()?;

        // TODO: Remove
        for unlock in &self.locked_resmans {
            self.track.release_lock(unlock.clone());
        }

        trace!(
            self,
            Level::Debug,
            "Run finished! Remainging cost units: {}",
            self.cost_unit_counter().remaining()
        );

        Ok((output, taken_values))
    }

    fn cost_unit_counter_helper(counter: &mut Option<CostUnitCounter>) -> &mut CostUnitCounter {
        counter
            .as_mut()
            .expect("Frame doens't own a cost unit counter")
    }

    pub fn cost_unit_counter(&mut self) -> &mut CostUnitCounter {
        // Use helper method to support paritial borrow of self
        // See https://users.rust-lang.org/t/how-to-partially-borrow-from-struct/32221
        Self::cost_unit_counter_helper(&mut self.cost_unit_counter)
    }

    fn fee_table_helper(fee_table: &Option<FeeTable>) -> &FeeTable {
        fee_table.as_ref().expect("Frame doens't own a fee table")
    }

    pub fn fee_table(&self) -> &FeeTable {
        // Use helper method to support paritial borrow of self
        // See https://users.rust-lang.org/t/how-to-partially-borrow-from-struct/32221
        Self::fee_table_helper(&self.fee_table)
    }

    fn take_persistent_child_values(
        &mut self,
        value_ids: HashSet<ValueId>,
    ) -> Result<(HashMap<StoredValueId, REValue>, HashSet<ValueId>), RuntimeError> {
        let (taken, missing) = {
            let mut taken_values = HashMap::new();
            let mut missing_values = HashSet::new();

            for id in value_ids {
                let maybe = self.owned_values.remove(&id);
                if let Some(celled_value) = maybe {
                    let value = celled_value.into_inner();
                    if !value.is_persistable_child() {
                        return Err(RuntimeError::ValueNotAllowed);
                    }
                    let stored_id: StoredValueId = id.into();
                    taken_values.insert(stored_id, value);
                } else {
                    missing_values.insert(id);
                }
            }

            (taken_values, missing_values)
        };

        // Moved values must have their references removed
        for (id, value) in taken.iter() {
            self.value_refs.remove(&ValueId::Stored(id.clone()));
            if let Some(children_store) = value.get_children_store() {
                for id in children_store.all_descendants() {
                    self.value_refs.remove(&ValueId::Stored(id));
                }
            }
        }

        Ok((taken, missing))
    }

    fn take_available_values(
        &mut self,
        value_ids: HashSet<ValueId>,
    ) -> Result<(HashMap<ValueId, REValue>, HashSet<ValueId>), RuntimeError> {
        let (taken, missing) = {
            let mut taken_values = HashMap::new();
            let mut missing_values = HashSet::new();

            for id in value_ids {
                let maybe = self.owned_values.remove(&id);
                if let Some(celled_value) = maybe {
                    let value = celled_value.into_inner();
                    match &value {
                        REValue::Bucket(bucket) => {
                            if bucket.is_locked() {
                                return Err(RuntimeError::CantMoveLockedBucket);
                            }
                        }
                        REValue::Proof(proof) => {
                            if proof.is_restricted() {
                                return Err(RuntimeError::CantMoveRestrictedProof(id));
                            }
                        }
                        _ => {}
                    }

                    taken_values.insert(id, value);
                } else {
                    missing_values.insert(id);
                }
            }

            (taken_values, missing_values)
        };

        // Moved values must have their references removed
        for (id, value) in &taken {
            self.value_refs.remove(id);
            if let Some(children) = value.get_children_store() {
                for id in children.all_descendants() {
                    self.value_refs.remove(&ValueId::Stored(id.clone()));
                }
            }
        }

        Ok((taken, missing))
    }
}

impl<'borrowed, 's, 't, 'w, S, W, I> SystemApi<'borrowed, W, I>
    for CallFrame<'borrowed, 's, 't, 'w, S, W, I>
where
    S: ReadableSubstateStore,
    W: WasmEngine<I>,
    I: WasmInstance,
{
    fn wasm_engine(&mut self) -> &mut W {
        self.wasm_engine
    }

    fn wasm_instrumenter(&mut self) -> &mut WasmInstrumenter {
        self.wasm_instrumenter
    }

    fn invoke_snode(
        &mut self,
        snode_ref: SNodeRef,
        fn_ident: String,
        input: ScryptoValue,
    ) -> Result<ScryptoValue, RuntimeError> {
        trace!(
            self,
            Level::Debug,
            "Invoking: {:?} {:?}",
            snode_ref,
            &fn_ident
        );

        // Prevent vaults/kvstores from being moved
        Self::process_call_data(&input)?;

        // Figure out what buckets and proofs to move from this process
        let values_to_take = input.value_ids();
        let (taken_values, mut missing) = self.take_available_values(values_to_take)?;
        let first_missing_value = missing.drain().nth(0);
        if let Some(missing_value) = first_missing_value {
            return Err(RuntimeError::ValueNotFound(missing_value));
        }

        let mut next_owned_values = HashMap::new();

        // Internal state update to taken values
        for (id, mut value) in taken_values {
            trace!(self, Level::Debug, "Sending value: {:?}", value);
            match &mut value {
                REValue::Proof(proof) => proof.change_to_restricted(),
                _ => {}
            }
            next_owned_values.insert(id, RefCell::new(value));
        }

        let mut locked_values = HashSet::new();
        let mut value_refs = HashMap::new();
        let mut next_borrowed_values = HashMap::new();

        // Authorization and state load
        let (loaded_snode, method_auths) = match &snode_ref {
            SNodeRef::TransactionProcessor => {
                // FIXME: only TransactionExecutor can invoke this function
                Ok((
                    SNodeExecution::Static(StaticSNodeState::TransactionProcessor),
                    vec![],
                ))
            }
            SNodeRef::PackageStatic => {
                Ok((SNodeExecution::Static(StaticSNodeState::Package), vec![]))
            }
            SNodeRef::SystemStatic => {
                Ok((SNodeExecution::Static(StaticSNodeState::System), vec![]))
            }
            SNodeRef::ResourceStatic => {
                Ok((SNodeExecution::Static(StaticSNodeState::Resource), vec![]))
            }
            SNodeRef::Consumed(value_id) => {
                let value = self
                    .owned_values
                    .remove(value_id)
                    .ok_or(RuntimeError::ValueNotFound(*value_id))?
                    .into_inner();

                let method_auths = match &value {
                    REValue::Bucket(bucket) => {
                        let resource_address = bucket.resource_address();
                        self.track
                            .take_lock(resource_address)
                            .expect("Should not fail.");
                        locked_values.insert(resource_address.clone().into());
                        let resource_manager =
                            self.track.read_value(resource_address).resource_manager();
                        let method_auth = resource_manager.get_consuming_bucket_auth(&fn_ident);
                        value_refs.insert(
                            ValueId::Resource(resource_address),
                            REValueInfo {
                                location: REValueLocation::Track { parent: None },
                                visible: true,
                            },
                        );
                        vec![method_auth.clone()]
                    }
                    REValue::Proof(_) => vec![],
                    REValue::Component { .. } => vec![],
                    _ => return Err(RuntimeError::MethodDoesNotExist(fn_ident.clone())),
                };

                next_owned_values.insert(*value_id, RefCell::new(value));

                Ok((SNodeExecution::Consumed(*value_id), method_auths))
            }
            SNodeRef::AuthZoneRef => {
                if let Some(auth_zone) = &self.auth_zone {
                    let borrowed = auth_zone.borrow_mut();
                    Ok((SNodeExecution::AuthZone(borrowed), vec![]))
                } else {
                    Err(RuntimeError::AuthZoneDoesNotExist)
                }
            }
            SNodeRef::WorktopRef => {
                if let Some(worktop_ref) = &self.worktop {
                    let worktop = worktop_ref.borrow_mut();
                    Ok((SNodeExecution::Worktop(worktop), vec![]))
                } else {
                    Err(RuntimeError::WorktopDoesNotExist)
                }
            }
            SNodeRef::ResourceRef(resource_address) => {
                let value_id = ValueId::Resource(*resource_address);
                let address: Address = Address::Resource(*resource_address);
                self.track.take_lock(address.clone()).map_err(|e| match e {
                    TrackError::NotFound => {
                        RuntimeError::ResourceManagerNotFound(resource_address.clone())
                    }
                    TrackError::Reentrancy => {
                        panic!("Resource call has caused reentrancy")
                    }
                })?;
                locked_values.insert(address.clone());
                let resource_manager = self.track.read_value(address).resource_manager();
                let method_auth = resource_manager.get_auth(&fn_ident, &input).clone();
                value_refs.insert(
                    value_id.clone(),
                    REValueInfo {
                        location: REValueLocation::Track { parent: None },
                        visible: true,
                    },
                );

                Ok((SNodeExecution::ValueRef(value_id), vec![method_auth]))
            }
            SNodeRef::BucketRef(bucket_id) => {
                let value_id = ValueId::Transient(TransientValueId::Bucket(*bucket_id));
                let bucket_cell = self
                    .owned_values
                    .get(&value_id)
                    .ok_or(RuntimeError::BucketNotFound(bucket_id.clone()))?;
                let ref_mut = bucket_cell.borrow_mut();
                next_borrowed_values.insert(value_id.clone(), ref_mut);
                value_refs.insert(
                    value_id.clone(),
                    REValueInfo {
                        location: REValueLocation::BorrowedRoot,
                        visible: true,
                    },
                );

                Ok((SNodeExecution::ValueRef(value_id), vec![]))
            }
            SNodeRef::ProofRef(proof_id) => {
                let value_id = ValueId::Transient(TransientValueId::Proof(*proof_id));
                let proof_cell = self
                    .owned_values
                    .get(&value_id)
                    .ok_or(RuntimeError::ProofNotFound(proof_id.clone()))?;
                let ref_mut = proof_cell.borrow_mut();
                next_borrowed_values.insert(value_id.clone(), ref_mut);
                value_refs.insert(
                    value_id.clone(),
                    REValueInfo {
                        location: REValueLocation::BorrowedRoot,
                        visible: true,
                    },
                );
                Ok((SNodeExecution::ValueRef(value_id), vec![]))
            }
            SNodeRef::Scrypto(actor) => match actor {
                ScryptoActor::Blueprint(package_address, blueprint_name) => {
                    let substate_value = self
                        .track
                        .borrow_global_value(package_address.clone())
                        .map_err(|e| match e {
                            TrackError::NotFound => RuntimeError::PackageNotFound(*package_address),
                            TrackError::Reentrancy => {
                                panic!("Package reentrancy error should never occur.")
                            }
                        })?;
                    let package = match substate_value {
                        SubstateValue::Package(package) => package,
                        _ => panic!("Value is not a package"),
                    };
                    let abi = package.blueprint_abi(blueprint_name).ok_or(
                        RuntimeError::BlueprintNotFound(
                            package_address.clone(),
                            blueprint_name.clone(),
                        ),
                    )?;
                    let fn_abi = abi
                        .get_fn_abi(&fn_ident)
                        .ok_or(RuntimeError::MethodDoesNotExist(fn_ident.clone()))?;
                    if !fn_abi.input.matches(&input.dom) {
                        return Err(RuntimeError::InvalidFnInput {
                            fn_ident,
                            input: input.dom,
                        });
                    }
                    Ok((
                        SNodeExecution::Scrypto(
                            ScryptoActorInfo::blueprint(
                                package_address.clone(),
                                blueprint_name.clone(),
                            ),
                            package.clone(),
                        ),
                        vec![],
                    ))
                }
                ScryptoActor::Component(component_address) => {
                    let component_address = *component_address;

                    // Find value
                    let stored_value_id = StoredValueId::Component(component_address);
                    let value_id = ValueId::Stored(stored_value_id.clone());
                    let cur_location = if self.owned_values.contains_key(&value_id) {
                        &REValueLocation::OwnedRoot
                    } else if let Some(REValueInfo { location, .. }) =
                        self.value_refs.get(&value_id)
                    {
                        location
                    } else {
                        let address: Address = component_address.into();
                        self.track
                            .borrow_global_value(address.clone())
                            .map_err(|e| match e {
                                TrackError::NotFound => {
                                    RuntimeError::ComponentNotFound(component_address)
                                }
                                TrackError::Reentrancy => {
                                    RuntimeError::ComponentReentrancy(component_address)
                                }
                            })?;
                        &REValueLocation::Track { parent: None }
                    };

                    let actor_info = {
                        let mut value_ref = cur_location.to_ref(
                            &value_id,
                            &mut self.owned_values,
                            &mut self.frame_borrowed_values,
                            &mut self.track,
                        );
                        let (package_address, blueprint_name) = value_ref.component_info();
                        ScryptoActorInfo::component(
                            package_address,
                            blueprint_name,
                            component_address,
                        )
                    };

                    // Retrieve Method Authorization
                    let (method_auths, package) = {
                        let package_address = actor_info.package_address().clone();
                        let blueprint_name = actor_info.blueprint_name().to_string();
                        let package_value = self
                            .track
                            .borrow_global_value(package_address)
                            .map_err(|e| match e {
                                TrackError::NotFound => {
                                    RuntimeError::PackageNotFound(package_address)
                                }
                                TrackError::Reentrancy => {
                                    panic!("Package reentrancy error should never occur.")
                                }
                            })?;
                        let package = package_value.package().clone();
                        let abi = package
                            .blueprint_abi(&blueprint_name)
                            .expect("Blueprint not found for existing component");
                        let fn_abi = abi
                            .get_fn_abi(&fn_ident)
                            .ok_or(RuntimeError::MethodDoesNotExist(fn_ident.clone()))?;
                        if !fn_abi.input.matches(&input.dom) {
                            return Err(RuntimeError::InvalidFnInput {
                                fn_ident,
                                input: input.dom,
                            });
                        }

                        let method_auths = {
                            let mut value_ref = cur_location.to_ref(
                                &value_id,
                                &mut self.owned_values,
                                &mut self.frame_borrowed_values,
                                &mut self.track,
                            );
                            value_ref.component_authorization(&abi.structure, &fn_ident)
                        };

                        (method_auths, package)
                    };

                    // Setup next frame
                    let next_frame_location = match cur_location {
                        REValueLocation::Track { parent } => {
                            let address = if let Some(parent) = parent {
                                Address::LocalComponent(*parent, component_address)
                            } else {
                                Address::GlobalComponent(component_address)
                            };

                            self.track.take_lock(address.clone()).map_err(|e| match e {
                                TrackError::NotFound => panic!("Should exist"),
                                TrackError::Reentrancy => {
                                    RuntimeError::ComponentReentrancy(component_address)
                                }
                            })?;
                            locked_values.insert(address.clone());
                            REValueLocation::Track {
                                parent: parent.clone(),
                            }
                        }
                        REValueLocation::OwnedRoot | REValueLocation::Borrowed { .. } => {
                            let owned_ref = cur_location.to_owned_ref(
                                &value_id,
                                &mut self.owned_values,
                                &mut self.frame_borrowed_values,
                            );
                            next_borrowed_values.insert(value_id, owned_ref);
                            REValueLocation::BorrowedRoot
                        }
                        _ => panic!("Unexpected"),
                    };

                    value_refs.insert(
                        value_id,
                        REValueInfo {
                            location: next_frame_location,
                            visible: true,
                        },
                    );

                    Ok((SNodeExecution::Scrypto(actor_info, package), method_auths))
                }
            },
            SNodeRef::Component(component_address) => {
                let component_address = *component_address;

                // Find value
                let value_id = ValueId::Stored(StoredValueId::Component(component_address));
                let cur_location = if self.owned_values.contains_key(&value_id) {
                    REValueLocation::OwnedRoot
                } else {
                    return Err(RuntimeError::NotSupported);
                };

                // Setup next frame
                match cur_location {
                    REValueLocation::OwnedRoot => {
                        let owned_ref = cur_location.to_owned_ref(
                            &value_id,
                            &mut self.owned_values,
                            &mut self.frame_borrowed_values,
                        );
                        let package_address = owned_ref.component().package_address();
                        self.track.take_lock(package_address).map_err(|e| match e {
                            TrackError::NotFound => panic!("Should exist"),
                            TrackError::Reentrancy => {
                                RuntimeError::ComponentReentrancy(component_address)
                            }
                        })?;
                        locked_values.insert(package_address.into());
                        value_refs.insert(
                            ValueId::Package(package_address),
                            REValueInfo {
                                location: REValueLocation::Track { parent: None },
                                visible: true,
                            },
                        );

                        next_borrowed_values.insert(value_id, owned_ref);
                        value_refs.insert(
                            value_id,
                            REValueInfo {
                                location: REValueLocation::BorrowedRoot,
                                visible: true,
                            },
                        );
                    }
                    _ => panic!("Unexpected"),
                }

                Ok((SNodeExecution::ValueRef(value_id), vec![]))
            }

            SNodeRef::VaultRef(vault_id) => {
                // Find value
                let value_id = ValueId::vault_id(*vault_id);
                let cur_location = if self.owned_values.contains_key(&value_id) {
                    &REValueLocation::OwnedRoot
                } else {
                    let maybe_value_ref = self.value_refs.get(&value_id);
                    maybe_value_ref
                        .map(|info| &info.location)
                        .ok_or(RuntimeError::ValueNotFound(ValueId::vault_id(*vault_id)))?
                };

                // Lock values and setup next frame
                let next_location = {
                    // Lock Vault
                    let next_location = match cur_location {
                        REValueLocation::Track { parent } => {
                            let vault_address = (parent.unwrap().clone(), *vault_id);
                            self.track
                                .take_lock(vault_address)
                                .expect("Should never fail.");
                            locked_values.insert(vault_address.into());
                            REValueLocation::Track {
                                parent: parent.clone(),
                            }
                        }
                        REValueLocation::OwnedRoot
                        | REValueLocation::Owned { .. }
                        | REValueLocation::Borrowed { .. } => {
                            let owned_ref = cur_location.to_owned_ref(
                                &value_id,
                                &mut self.owned_values,
                                &mut self.frame_borrowed_values,
                            );
                            next_borrowed_values.insert(value_id.clone(), owned_ref);
                            REValueLocation::BorrowedRoot
                        }
                        _ => panic!("Unexpected vault location {:?}", cur_location),
                    };

                    // Lock Resource
                    let mut value_ref = next_location.to_ref(
                        &value_id,
                        &mut next_owned_values,
                        &mut next_borrowed_values,
                        &mut self.track,
                    );
                    let resource_address = value_ref.vault_resource_address();
                    self.track
                        .take_lock(resource_address)
                        .expect("Should never fail.");
                    locked_values.insert(resource_address.into());

                    next_location
                };

                // Retrieve Method Authorization
                let method_auth = {
                    let mut value_ref = next_location.to_ref(
                        &value_id,
                        &mut next_owned_values,
                        &mut next_borrowed_values,
                        &mut self.track,
                    );
                    let resource_address = value_ref.vault_resource_address();
                    let resource_manager =
                        self.track.read_value(resource_address).resource_manager();
                    resource_manager.get_vault_auth(&fn_ident).clone()
                };

                value_refs.insert(
                    value_id.clone(),
                    REValueInfo {
                        location: next_location,
                        visible: true,
                    },
                );

                Ok((SNodeExecution::ValueRef(value_id), vec![method_auth]))
            }
        }?;

        // Authorization check
        if !method_auths.is_empty() {
            let mut auth_zones = Vec::new();
            if let Some(self_auth_zone) = &self.auth_zone {
                auth_zones.push(self_auth_zone.borrow());
            }

            match &loaded_snode {
                // Resource auth check includes caller
                SNodeExecution::Scrypto(..)
                | SNodeExecution::ValueRef(ValueId::Resource(..), ..)
                | SNodeExecution::ValueRef(ValueId::Stored(StoredValueId::VaultId(..)), ..)
                | SNodeExecution::Consumed(ValueId::Transient(TransientValueId::Bucket(..))) => {
                    if let Some(auth_zone) = self.caller_auth_zone {
                        auth_zones.push(auth_zone.borrow());
                    }
                }
                // Extern call auth check
                _ => {}
            };

            let mut borrowed = Vec::new();
            for auth_zone in &auth_zones {
                borrowed.push(auth_zone.deref());
            }
            for method_auth in method_auths {
                method_auth
                    .check(&borrowed)
                    .map_err(|error| RuntimeError::AuthorizationError {
                        function: fn_ident.clone(),
                        authorization: method_auth,
                        error,
                    })?;
            }
        }

        // Prepare moving cost unit counter and fee table
        let cost_unit_counter = self
            .cost_unit_counter
            .take()
            .expect("Frame doesn't own a cost unit counter");
        let fee_table = self
            .fee_table
            .take()
            .expect("Frame doesn't own a fee table");

        // start a new frame
        let mut frame = CallFrame::new(
            self.transaction_hash,
            self.depth + 1,
            self.trace,
            self.track,
            self.wasm_engine,
            self.wasm_instrumenter,
            match loaded_snode {
                SNodeExecution::Scrypto(..)
                | SNodeExecution::Static(StaticSNodeState::TransactionProcessor) => {
                    Some(RefCell::new(AuthZone::new()))
                }
                _ => None,
            },
            match loaded_snode {
                SNodeExecution::Static(StaticSNodeState::TransactionProcessor) => {
                    Some(RefCell::new(Worktop::new()))
                }
                _ => None,
            },
            next_owned_values,
            value_refs,
            next_borrowed_values,
            self.auth_zone.as_ref(),
            cost_unit_counter,
            fee_table,
        );

        // invoke the main function
        let run_result = frame.run(Some(snode_ref), loaded_snode, &fn_ident, input);

        // re-gain ownership of the cost unit counter and fee table
        self.cost_unit_counter = frame.cost_unit_counter.take();
        self.fee_table = frame.fee_table.take();
        drop(frame);

        // unwrap and continue
        let (result, received_values) = run_result?;

        // Release locked addresses
        for l in locked_values {
            self.track.release_lock(l);
        }

        // move buckets and proofs to this process.
        for (id, value) in received_values {
            trace!(self, Level::Debug, "Received value: {:?}", value);
            self.owned_values.insert(id, RefCell::new(value));
        }

        Ok(result)
    }

    fn get_non_fungible(
        &mut self,
        non_fungible_address: &NonFungibleAddress,
    ) -> Option<NonFungible> {
        let parent_address = Address::NonFungibleSet(non_fungible_address.resource_address());
        let key = non_fungible_address.non_fungible_id().to_vec();
        if let SubstateValue::NonFungible(non_fungible) =
            self.track.read_key_value(parent_address, key)
        {
            non_fungible
        } else {
            panic!("Value is not a non fungible");
        }
    }

    fn set_non_fungible(
        &mut self,
        non_fungible_address: NonFungibleAddress,
        non_fungible: Option<NonFungible>,
    ) {
        let parent_address = Address::NonFungibleSet(non_fungible_address.resource_address());
        let key = non_fungible_address.non_fungible_id().to_vec();
        self.track.set_key_value(parent_address, key, non_fungible)
    }

    fn borrow_global_resource_manager(
        &mut self,
        resource_address: ResourceAddress,
    ) -> Result<&ResourceManager, RuntimeError> {
        self.track
            .borrow_global_value(resource_address.clone())
            .map(SubstateValue::resource_manager)
            .map_err(|e| match e {
                TrackError::NotFound => RuntimeError::ResourceManagerNotFound(resource_address),
                TrackError::Reentrancy => panic!("Resman reentrancy should not occur."),
            })
    }

    fn borrow_native_value(&mut self, value_id: &ValueId) -> RENativeValueRef<'borrowed> {
        let info = self.value_refs.get(value_id).unwrap();
        if !info.visible {
            panic!("Trying to read value which is not visible.")
        }

        info.location.borrow_native_ref(
            value_id,
            &mut self.owned_values,
            &mut self.frame_borrowed_values,
            &mut self.track,
        )
    }

    fn return_native_value(&mut self, value_id: ValueId, val_ref: RENativeValueRef<'borrowed>) {
        val_ref.return_to_location(
            value_id,
            &mut self.owned_values,
            &mut self.frame_borrowed_values,
            &mut self.track,
        )
    }

    fn take_native_value(&mut self, value_id: &ValueId) -> REValue {
        self.owned_values.remove(&value_id).unwrap().into_inner()
    }

    fn native_create<V: Into<REValueByComplexity>>(
        &mut self,
        v: V,
    ) -> Result<ValueId, RuntimeError> {
        let value_by_complexity = v.into();
        let id = match value_by_complexity {
            REValueByComplexity::Primitive(REPrimitiveValue::Bucket(..)) => {
                let bucket_id = self.track.new_bucket_id();
                ValueId::Transient(TransientValueId::Bucket(bucket_id))
            }
            REValueByComplexity::Primitive(REPrimitiveValue::Proof(..)) => {
                let proof_id = self.track.new_proof_id();
                ValueId::Transient(TransientValueId::Proof(proof_id))
            }
            REValueByComplexity::Primitive(REPrimitiveValue::Vault(..)) => {
                let vault_id = self.track.new_vault_id();
                ValueId::Stored(StoredValueId::VaultId(vault_id))
            }
            REValueByComplexity::Primitive(REPrimitiveValue::KeyValue(..)) => {
                let kv_store_id = self.track.new_kv_store_id();
                ValueId::Stored(StoredValueId::KeyValueStoreId(kv_store_id))
            }
            REValueByComplexity::Primitive(REPrimitiveValue::Package(..)) => {
                let package_address = self.track.new_package_address();
                ValueId::Package(package_address)
            }
            REValueByComplexity::Complex(REComplexValue::Component(..)) => {
                let component_address = self.track.new_component_address();
                ValueId::Stored(StoredValueId::Component(component_address))
            }
        };

        let re_value = match value_by_complexity {
            REValueByComplexity::Primitive(primitive) => primitive.into(),
            REValueByComplexity::Complex(complex) => {
                let children = complex.get_children()?;
                let (child_values, mut missing) = self.take_persistent_child_values(children)?;
                let first_missing_value = missing.drain().nth(0);
                if let Some(missing_value) = first_missing_value {
                    return Err(RuntimeError::ValueNotFound(missing_value));
                }
                complex.into_re_value(child_values)
            }
        };
        self.owned_values.insert(id, RefCell::new(re_value));

        match id {
            ValueId::Stored(StoredValueId::KeyValueStoreId(..)) => {
                self.value_refs.insert(
                    id.clone(),
                    REValueInfo {
                        location: REValueLocation::OwnedRoot,
                        visible: true,
                    },
                );
            }
            _ => {}
        }

        Ok(id)
    }

    fn create_resource(&mut self, resource_manager: ResourceManager) -> ResourceAddress {
        let resource_address = self.track.create_uuid_value(resource_manager).into();

        // TODO: Remove
        self.value_refs.insert(
            ValueId::Resource(resource_address),
            REValueInfo {
                location: REValueLocation::Track { parent: None },
                visible: true,
            },
        );
        self.track
            .take_lock(resource_address)
            .expect("Should never fail since it was just created.");
        self.locked_resmans.insert(resource_address.into());

        resource_address
    }

    fn native_globalize(&mut self, value_id: &ValueId) {
        let mut values = HashSet::new();
        values.insert(value_id.clone());
        let (taken_values, missing) = self.take_available_values(values).unwrap();
        assert!(missing.is_empty());
        assert!(taken_values.len() == 1);
        let value = taken_values.into_values().nth(0).unwrap();

        let (substate, maybe_child_values) = match value {
            REValue::Component {
                component,
                child_values,
            } => (SubstateValue::Component(component), Some(child_values)),
            REValue::Package(package) => (SubstateValue::Package(package), None),
            _ => panic!("Not expected"),
        };

        let address = match value_id {
            ValueId::Stored(StoredValueId::Component(component_address)) => {
                Address::GlobalComponent(*component_address)
            }
            ValueId::Package(package_address) => Address::Package(*package_address),
            _ => panic!("Expected to be a component address"),
        };

        self.track.create_uuid_value_2(address.clone(), substate);

        if let Some(child_values) = maybe_child_values {
            let mut to_store_values = HashMap::new();
            for (id, cell) in child_values.into_iter() {
                to_store_values.insert(id, cell.into_inner());
            }
            self.track
                .insert_objects_into_component(to_store_values, address.into());
        }
    }

    fn data(
        &mut self,
        address: SubstateAddress,
        instruction: DataInstruction,
    ) -> Result<ScryptoValue, RuntimeError> {
        // If write, take values from current frame
        let (taken_values, missing) = match &instruction {
            DataInstruction::Write(value) => {
                let value_ids = value.value_ids();
                self.take_persistent_child_values(value_ids)?
            }
            DataInstruction::Read => (HashMap::new(), HashSet::new()),
        };

        let value_id = match address {
            SubstateAddress::Component(component_address, ..) => {
                ValueId::Stored(StoredValueId::Component(component_address))
            }
            SubstateAddress::KeyValueEntry(kv_store_id, ..) => ValueId::kv_store_id(kv_store_id),
        };

        // Get location
        // Note this must be run AFTER values are taken, otherwise there would be inconsistent readable_values state
        let value_info = self
            .value_refs
            .get(&value_id)
            .or_else(|| {
                // Allow global read access to any component info
                if let SubstateAddress::Component(component_address, ComponentOffset::Info) =
                    address
                {
                    if self.owned_values.contains_key(&value_id) {
                        return Some(&REValueInfo {
                            location: REValueLocation::OwnedRoot,
                            visible: true,
                        });
                    } else if self.track.borrow_global_value(component_address).is_ok() {
                        return Some(&REValueInfo {
                            location: REValueLocation::Track { parent: None },
                            visible: true,
                        });
                    }
                }

                None
            })
            .ok_or_else(|| RuntimeError::InvalidDataAccess(value_id))?;
        if !value_info.visible {
            return Err(RuntimeError::InvalidDataAccess(value_id));
        }
        let location = &value_info.location;

        // Read current value
        let (current_value, cur_children) = {
            let mut value_ref = location.to_ref(
                &value_id,
                &mut self.owned_values,
                &mut self.frame_borrowed_values,
                &mut self.track,
            );
            let current_value = match &address {
                SubstateAddress::Component(.., offset) => match offset {
                    ComponentOffset::State => value_ref.component_get_state(),
                    ComponentOffset::Info => ScryptoValue::from_typed(&value_ref.component_info()),
                },
                SubstateAddress::KeyValueEntry(.., key) => {
                    verify_stored_key(key)?;
                    value_ref.kv_store_get(&key.raw)
                }
            };
            let cur_children = to_stored_ids(current_value.value_ids())?;
            (current_value, cur_children)
        };

        // Fulfill method
        match instruction {
            DataInstruction::Read => {
                let parent_location = location.clone();
                for stored_value_id in cur_children {
                    let child_location = parent_location.child(value_id.clone());

                    // Extend current readable space when kv stores are found
                    let visible = matches!(stored_value_id, StoredValueId::KeyValueStoreId(..));
                    let child_info = REValueInfo {
                        location: child_location,
                        visible,
                    };
                    self.value_refs
                        .insert(ValueId::Stored(stored_value_id), child_info);
                }
                Ok(current_value)
            }
            DataInstruction::Write(value) => {
                let missing = to_stored_ids(missing)?;
                verify_stored_value_update(&cur_children, &missing)?;

                // TODO: verify against some schema

                // Write values
                let mut value_ref = location.to_ref(
                    &value_id,
                    &mut self.owned_values,
                    &mut self.frame_borrowed_values,
                    &mut self.track,
                );
                match address {
                    SubstateAddress::Component(.., offset) => match offset {
                        ComponentOffset::State => value_ref.component_put(value, taken_values),
                        ComponentOffset::Info => {
                            return Err(RuntimeError::InvalidDataWrite);
                        }
                    },
                    SubstateAddress::KeyValueEntry(.., key) => {
                        value_ref.kv_store_put(key.raw, value, taken_values);
                    }
                }

                Ok(ScryptoValue::from_typed(&()))
            }
        }
    }

    fn get_epoch(&mut self) -> u64 {
        self.track.current_epoch()
    }

    fn get_transaction_hash(&mut self) -> Hash {
        self.track.transaction_hash()
    }

    fn generate_uuid(&mut self) -> u128 {
        self.track.new_uuid()
    }

    fn user_log(&mut self, level: Level, message: String) {
        self.track.add_log(level, message);
    }

    fn check_access_rule(
        &mut self,
        access_rule: scrypto::resource::AccessRule,
        proof_ids: Vec<ProofId>,
    ) -> Result<bool, RuntimeError> {
        let proofs = proof_ids
            .iter()
            .map(|proof_id| {
                self.owned_values
                    .get(&ValueId::Transient(TransientValueId::Proof(*proof_id)))
                    .map(|p| match p.borrow().deref() {
                        REValue::Proof(proof) => proof.clone(),
                        _ => panic!("Expected proof"),
                    })
                    .ok_or(RuntimeError::ProofNotFound(proof_id.clone()))
            })
            .collect::<Result<Vec<Proof>, RuntimeError>>()?;
        let mut simulated_auth_zone = AuthZone::new_with_proofs(proofs);

        let method_authorization = convert(&Type::Unit, &Value::Unit, &access_rule);
        let is_authorized = method_authorization.check(&[&simulated_auth_zone]).is_ok();
        simulated_auth_zone
            .main(
                "clear",
                ScryptoValue::from_typed(&AuthZoneClearInput {}),
                self,
            )
            .map_err(RuntimeError::AuthZoneError)?;

        Ok(is_authorized)
    }

    fn cost_unit_counter(&mut self) -> &mut CostUnitCounter {
        self.cost_unit_counter()
    }

    fn fee_table(&self) -> &FeeTable {
        self.fee_table()
    }
}<|MERGE_RESOLUTION|>--- conflicted
+++ resolved
@@ -629,15 +629,9 @@
         wasm_instrumenter: &'w mut WasmInstrumenter,
         auth_zone: Option<RefCell<AuthZone>>,
         worktop: Option<RefCell<Worktop>>,
-<<<<<<< HEAD
         owned_values: HashMap<ValueId, RefCell<REValue>>,
         value_refs: HashMap<ValueId, REValueInfo>,
-        frame_borrowed_values: HashMap<ValueId, RefMut<'borrowed, REValue>>,
-=======
-        owned_values: HashMap<ValueId, REValue>,
-        readable_values: HashMap<ValueId, REValueInfo>,
         frame_borrowed_values: HashMap<ValueId, RefMut<'p, REValue>>,
->>>>>>> 62ec5615
         caller_auth_zone: Option<&'p RefCell<AuthZone>>,
         cost_unit_counter: CostUnitCounter,
         fee_table: FeeTable,
