--- conflicted
+++ resolved
@@ -12,12 +12,8 @@
 
 fn extract_abi(
     code: &[u8],
-<<<<<<< HEAD
 ) -> Result<HashMap<String, BlueprintAbi>, WasmValidationError> {
-=======
-) -> Result<HashMap<String, (Type, Vec<Function>, Vec<Method>)>, WasmValidationError> {
     let runtime = NopScryptoRuntime::new(EXPORT_BLUEPRINT_ABI_TBD_LIMIT);
->>>>>>> c8ceeda4
     let mut wasm_engine = WasmiEngine::new();
     // TODO: A bit of a code smell to have validation here, remove at some point.
     wasm_engine.validate(code)?;
