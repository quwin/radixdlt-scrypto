--- conflicted
+++ resolved
@@ -7,11 +7,7 @@
 pub use crate::misc::*;
 pub use crate::resource::*;
 pub use crate::{
-<<<<<<< HEAD
-    args, auth, auth_rule, blueprint, compile_package, component, component_authorization, debug, dec, error,
-=======
-    args, auth, auth_and_or, blueprint, compile_package, component, component_authorization, debug, dec, error,
->>>>>>> 9de58bd1
+    args, auth, auth_rule, auth_and_or, blueprint, compile_package, component, component_authorization, debug, dec, error,
     import, include_package, info, package, package_init, resource_def, resource_list, trace, warn,
     Decode, Describe, Encode, NonFungibleData, TypeId,
 };
